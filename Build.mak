# This will make D2 unittests fail if stomping prevention is triggered
export ASSERT_ON_STOMPING_PREVENTION=1

override DFLAGS += -w -version=GLIBC

# Makd auto-detects if Ocean's test runner should be used based on submodules,
# but we -or course- don't have Ocean as a submodule, so we set it explicitly.
TEST_RUNNER_MODULE := ocean.core.UnitTestRunner

ifeq ($(DVER),1)
override DFLAGS := $(filter-out -di,$(DFLAGS)) -v2 -v2=-static-arr-params -v2=-volatile
else
# Open source Makd uses dmd by default
DC ?= dmd
override DFLAGS += -de
endif

# Remove deprecated modules from testing:
TEST_FILTER_OUT += \
	$C/src/ocean/io/Stdout_tango.d \
	$C/src/ocean/io/FilePath_tango.d \
	$C/src/ocean/core/Traits_tango.d \
	$C/src/ocean/core/Exception_tango.d

# integration test which is disabled by default because it depends on Collectd
TEST_FILTER_OUT += \
	$C/test/collectd/main.d

<<<<<<< HEAD
=======
# integration test which is temporarily disabled due to flakiness
# to be fixed and re-enabled
TEST_FILTER_OUT += \
	$C/test/signalfd/main.d

>>>>>>> 626f9648
$O/test-filesystemevent: override LDFLAGS += -lrt

$O/test-selectlistener: override LDFLAGS += -lebtree

$O/test-unixlistener: override LDFLAGS += -lebtree

$O/test-loggerstats: override LDFLAGS += -lebtree

$O/test-signalext: override LDFLAGS += -lebtree

$O/test-sysstats: override LDFLAGS += -lebtree

# Link unittests to all used libraries
$O/%unittests: override LDFLAGS += -lglib-2.0 -lpcre -lxml2 -lxslt -lebtree \
		-lreadline -lhistory -llzo2 -lbz2 -lz -ldl -lgcrypt -lgpg-error -lrt<|MERGE_RESOLUTION|>--- conflicted
+++ resolved
@@ -26,14 +26,6 @@
 TEST_FILTER_OUT += \
 	$C/test/collectd/main.d
 
-<<<<<<< HEAD
-=======
-# integration test which is temporarily disabled due to flakiness
-# to be fixed and re-enabled
-TEST_FILTER_OUT += \
-	$C/test/signalfd/main.d
-
->>>>>>> 626f9648
 $O/test-filesystemevent: override LDFLAGS += -lrt
 
 $O/test-selectlistener: override LDFLAGS += -lebtree
