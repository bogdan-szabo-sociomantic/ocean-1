--- conflicted
+++ resolved
@@ -261,10 +261,7 @@
                     
                     return true;
                 }
-<<<<<<< HEAD
-=======
                 return false;
->>>>>>> 0ad2d5e4
 
             case status.NoContent:
                 super.set("Content-Length", "0");
