/*******************************************************************************

        copyright:      Copyright (c) 2004 Kris Bell. All rights reserved

        license:        BSD style: $(LICENSE)

        version:        May 2004 : Initial release
        version:        Oct 2004: Hierarchy moved due to circular dependencies
        version:        Apr 2008: Lazy delegates removed due to awkward usage
        author:         Kris


        Simplified, pedestrian usage:
        ---
        import tango.util.log.Config;

        Log ("hello world");
        Log ("temperature is {} degrees", 75);
        ---

        Generic usage:

        Loggers are named entities, sometimes shared, sometimes specific to
        a particular portion of code. The names are generally hierarchical in
        nature, using dot notation (with '.') to separate each named section.
        For example, a typical name might be something like "mail.send.writer"
        ---
        import tango.util.log.Log;

        auto log = Log.lookup ("mail.send.writer");

        log.info  ("an informational message");
        log.error ("an exception message: {}", exception);

        etc ...
        ---

        It is considered good form to pass a logger instance as a function or
        class-ctor argument, or to assign a new logger instance during static
        class construction. For example: if it were considered appropriate to
        have one logger instance per class, each might be constructed like so:
        ---
        private Logger log;

        static this()
        {
            log = Log.lookup (nameOfThisClassOrStructOrModule);
        }
        ---

        Messages passed to a Logger are assumed to be either self-contained
        or configured with "{}" notation a la Layout & Stdout:
        ---
        log.warn ("temperature is {} degrees!", 101);
        ---

        Note that an internal workspace is used to format the message, which
        is limited to 2000 bytes. Use "{.256}" truncation notation to limit
        the size of individual message components, or use explicit formatting:
        ---
        char[4096] buf = void;

        log.warn (log.format (buf, "a very long message: {}", someLongMessage));
        ---

        To avoid overhead when constructing arguments passed to formatted
        messages, you should check to see whether a logger is active or not:
        ---
        if (log.warn)
            log.warn ("temperature is {} degrees!", complexFunction());
        ---

        tango.log closely follows both the API and the behaviour as documented
        at the official Log4J site, where you'll find a good tutorial. Those
        pages are hosted over
        <A HREF="http://logging.apache.org/log4j/docs/documentation.html">here</A>.

*******************************************************************************/

module tango.util.log.Log;

import tango.transition;

import  tango.sys.Common;

import  tango.time.Clock;

import  tango.core.Exception;

import  tango.io.model.IConduit;

import  tango.text.convert.Format;

import  tango.util.log.model.ILogger;

/*******************************************************************************

        Platform issues ...

*******************************************************************************/

version (DigitalMars)
        {
        import tango.core.Vararg;
        alias void* Arg;
        alias va_list ArgList;

    version(X86_64)  version = DigitalMarsX64;

        }
     else
        {
        alias void* Arg;
        alias void* ArgList;
        }

/*******************************************************************************

        Pull in additional functions from the C library

*******************************************************************************/

extern (C)
{
        private int memcmp (Const!(void)*, Const!(void)*, size_t);
}

/*******************************************************************************

        These represent the standard LOG4J event levels. Note that
        Debug is called Trace here, because debug is a reserved word
        in D

*******************************************************************************/

alias ILogger.Level Level;


/*******************************************************************************

        Manager for routing Logger calls to the default hierarchy. Note
        that you may have multiple hierarchies per application, but must
        access the hierarchy directly for root() and lookup() methods within
        each additional instance.

*******************************************************************************/

public struct Log
{
        // support for old API
        public alias lookup getLogger;

        // trivial usage via opCall
        public alias formatln opCall;

        // internal use only
        private static Hierarchy base;
        private static Time beginTime;

        private struct  Pair {istring name; Level value;}

        private static  Level [istring] map;

        private static  Pair[] Pairs =
                        [
                        {"TRACE",  Level.Trace},
                        {"Trace",  Level.Trace},
                        {"trace",  Level.Trace},
                        {"INFO",   Level.Info},
                        {"Info",   Level.Info},
                        {"info",   Level.Info},
                        {"WARN",   Level.Warn},
                        {"Warn",   Level.Warn},
                        {"warn",   Level.Warn},
                        {"ERROR",  Level.Error},
                        {"Error",  Level.Error},
                        {"error",  Level.Error},
                        {"Fatal",  Level.Fatal},
                        {"FATAL",  Level.Fatal},
                        {"fatal",  Level.Fatal},
                        {"NONE",   Level.None},
                        {"None",   Level.None},
                        {"none",   Level.None},
                        ];

        // logging-level names
        private static istring[] LevelNames =
        [
                "Trace", "Info", "Warn", "Error", "Fatal", "None"
        ];

        /***********************************************************************

                Initialize the base hierarchy

        ***********************************************************************/

        static this ()
        {
                base = new Hierarchy ("tango");

                foreach (p; Pairs)
                         map[p.name] = p.value;

                version (Posix)
                {
                        beginTime = Clock.now;
                }
        }

        /***********************************************************************

                Return the level of a given name

        ***********************************************************************/

        static Level convert (cstring name, Level def=Level.Trace)
        {
                auto p = name in map;
                if (p)
                    return *p;
                return def;
        }

        /***********************************************************************

                Return the current time

        ***********************************************************************/

        static Time time ()
        {
                version (Posix)
                {
                        return Clock.now;
                }
        }

        /***********************************************************************

                Return the root Logger instance. This is the ancestor of
                all loggers and, as such, can be used to manipulate the
                entire hierarchy. For instance, setting the root 'level'
                attribute will affect all other loggers in the tree.

        ***********************************************************************/

        static Logger root ()
        {
                return base.root;
        }

        /***********************************************************************

                Return an instance of the named logger. Names should be
                hierarchical in nature, using dot notation (with '.') to
                separate each name section. For example, a typical name
                might be something like "tango.io.Stdout".

                If the logger does not currently exist, it is created and
                inserted into the hierarchy. A parent will be attached to
                it, which will be either the root logger or the closest
                ancestor in terms of the hierarchical name space.

        ***********************************************************************/

        static Logger lookup (cstring name)
        {
                return base.lookup (name);
        }

        /***********************************************************************

                Return text name for a log level

        ***********************************************************************/

        static istring convert (int level)
        {
                assert (level >= Level.Trace && level <= Level.None);
                return LevelNames[level];
        }

        /***********************************************************************

                Return the singleton hierarchy.

        ***********************************************************************/

        static Hierarchy hierarchy ()
        {
                return base;
        }

        /***********************************************************************

                Pedestrian usage support, as an alias for Log.root.info()

        ***********************************************************************/

        static void formatln (istring fmt, ...)
        {
            root.format (Level.Info, fmt, _arguments, _argptr);
        }

        /***********************************************************************

                Initialize the behaviour of a basic logging hierarchy.

                Adds a StreamAppender to the root node, and sets
                the activity level to be everything enabled.

        ***********************************************************************/

        static void config (OutputStream stream, bool flush = true)
        {
                root.add (new AppendStream (stream, flush));
        }
}


/*******************************************************************************

        Loggers are named entities, sometimes shared, sometimes specific to
        a particular portion of code. The names are generally hierarchical in
        nature, using dot notation (with '.') to separate each named section.
        For example, a typical name might be something like "mail.send.writer"
        ---
        import tango.util.log.Log;format

        auto log = Log.lookup ("mail.send.writer");

        log.info  ("an informational message");
        log.error ("an exception message: {}", exception.toString);

        etc ...
        ---

        It is considered good form to pass a logger instance as a function or
        class-ctor argument, or to assign a new logger instance during static
        class construction. For example: if it were considered appropriate to
        have one logger instance per class, each might be constructed like so:
        ---
        private Logger log;

        static this()
        {
            log = Log.lookup (nameOfThisClassOrStructOrModule);
        }
        ---

        Messages passed to a Logger are assumed to be either self-contained
        or configured with "{}" notation a la Layout & Stdout:
        ---
        log.warn ("temperature is {} degrees!", 101);
        ---

        Note that an internal workspace is used to format the message, which
        is limited to 2048 bytes. Use "{.256}" truncation notation to limit
        the size of individual message components. You can also use your own
        formatting buffer:
        ---
        log.buffer (new char[](4096));

        log.warn ("a very long warning: {}", someLongWarning);
        ---

        Or you can use explicit formatting:
        ---
        char[4096] buf = void;

        log.warn (log.format (buf, "a very long warning: {}", someLongWarning));
        ---

        To avoid overhead when constructing argument passed to formatted
        messages, you should check to see whether a logger is active or not:
        ---
        if (log.enabled (log.Warn))
            log.warn ("temperature is {} degrees!", complexFunction());
        ---

        The above will be handled implicitly by the logging system when
        macros are added to the language (used to be handled implicitly
        via lazy delegates, but usage of those turned out to be awkward).

        tango.log closely follows both the API and the behaviour as documented
        at the official Log4J site, where you'll find a good tutorial. Those
        pages are hosted over
        <A HREF="http://logging.apache.org/log4j/docs/documentation.html">here</A>.

*******************************************************************************/

public class Logger : ILogger
{

        alias Level.Trace Trace;        // shortcut to Level values
        alias Level.Info  Info;         // ...
        alias Level.Warn  Warn;         // ...
        alias Level.Error Error;        // ...
        alias Level.Fatal Fatal;        // ...

        alias append      opCall;       // shortcut to append

        /***********************************************************************

                Context for a hierarchy, used for customizing behaviour
                of log hierarchies. You can use this to implement dynamic
                log-levels, based upon filtering or some other mechanism

        ***********************************************************************/

        interface Context
        {
                /// return a label for this context
                istring label ();

                /// first arg is the setting of the logger itself, and
                /// the second arg is what kind of message we're being
                /// asked to produce
                bool enabled (Level setting, Level target);
        }

        /***********************************************************************

        ***********************************************************************/

        private Logger          next,
                                parent;

        private Hierarchy       host_;
        private istring         name_;
        private Level           level_;
        private bool            additive_;
        private Appender        appender_;
        private mstring         buffer_;
        private size_t          buffer_size_;

        /***********************************************************************

                Construct a LoggerInstance with the specified name for the
                given hierarchy. By default, logger instances are additive
                and are set to emit all events.

        ***********************************************************************/

        private this (Hierarchy host, istring name)
        {
                host_ = host;
                level_ = Level.Trace;
                additive_ = true;
                name_ = name;
        }

        /***********************************************************************

                Is this logger enabed for the specified Level?

        ***********************************************************************/

        final bool enabled (Level level = Level.Fatal)
        {
                return host_.context.enabled (level_, level);
        }

        /***********************************************************************

                Is trace enabled?

        ***********************************************************************/

        final bool trace ()
        {
                return enabled (Level.Trace);
        }

        /***********************************************************************

                Append a trace message

        ***********************************************************************/

        final void trace (cstring fmt, ...)
        {
            format (Level.Trace, fmt, _arguments, _argptr);
        }

        /***********************************************************************

                Is info enabled?

        ***********************************************************************/

        final bool info ()
        {
                return enabled (Level.Info);
        }

        /***********************************************************************

                Append an info message

        ***********************************************************************/

        final void info (cstring fmt, ...)
        {
            format (Level.Info, fmt, _arguments, _argptr);
        }

        /***********************************************************************

                Is warn enabled?

        ***********************************************************************/

        final bool warn ()
        {
                return enabled (Level.Warn);
        }

        /***********************************************************************

                Append a warning message

        ***********************************************************************/

        final void warn (cstring fmt, ...)
        {
            format (Level.Warn, fmt, _arguments, _argptr);
        }

        /***********************************************************************

                Is error enabled?

        ***********************************************************************/

        final bool error ()
        {
                return enabled (Level.Error);
        }

        /***********************************************************************

                Append an error message

        ***********************************************************************/

        final void error (cstring fmt, ...)
        {
            format (Level.Error, fmt, _arguments, _argptr);
        }

        /***********************************************************************

                Is fatal enabled?

        ***********************************************************************/

        final bool fatal ()
        {
                return enabled (Level.Fatal);
        }

        /***********************************************************************

                Append a fatal message

        ***********************************************************************/

        final void fatal (cstring fmt, ...)
        {
            format (Level.Fatal, fmt, _arguments, _argptr);
        }

        /***********************************************************************

                Return the name of this Logger (sans the appended dot).

        ***********************************************************************/

        final cstring name ()
        {
                auto i = name_.length;
                if (i > 0)
                    --i;
                return name_[0 .. i];
        }

        /***********************************************************************

                Return the Level this logger is set to

        ***********************************************************************/

        final Level level ()
        {
                return level_;
        }

        /***********************************************************************

                Set the current level for this logger (and only this logger).

        ***********************************************************************/

        final Logger level (Level l)
        {
                return level (l, false);
        }

        /***********************************************************************

                Set the current level for this logger, and (optionally) all
                of its descendents.

        ***********************************************************************/

        final Logger level (Level level, bool propagate)
        {
                level_ = level;
                if (propagate)
                    foreach (log; host_)
                             if (log.isChildOf (name_))
                                 log.level_ = level;
                return this;
        }

        /***********************************************************************

                Is this logger additive? That is, should we walk ancestors
                looking for more appenders?

        ***********************************************************************/

        final bool additive ()
        {
                return additive_;
        }

        /***********************************************************************

                Set the additive status of this logger. See bool additive().

        ***********************************************************************/

        final Logger additive (bool enabled)
        {
                additive_ = enabled;
                return this;
        }

        /***********************************************************************

                Add (another) appender to this logger. Appenders are each
                invoked for log events as they are produced. At most, one
                instance of each appender will be invoked.

        ***********************************************************************/

        final Logger add (Appender another)
        {
                assert (another);
                another.next = appender_;
                appender_ = another;
                return this;
        }

        /***********************************************************************

                Remove all appenders from this Logger

        ***********************************************************************/

        final Logger clear ()
        {
                appender_ = null;
                return this;
        }

        /***********************************************************************

                Get the current formatting buffer (null if none).

        ***********************************************************************/

        final mstring buffer ()
        {
                return buffer_;
        }

        /***********************************************************************

                Set the current formatting buffer.

                Set to null to use the default internal buffer.

        ***********************************************************************/

        final Logger buffer (mstring buf)
        {
                buffer_ = buf;
                buffer_size_ = buf.length;
                return this;
        }

        /***********************************************************************

                Get time since this application started

        ***********************************************************************/

        final TimeSpan runtime ()
        {
                return Clock.now - Log.beginTime;
        }

        /***********************************************************************

                Send a message to this logger via its appender list.

        ***********************************************************************/

        final Logger append (Level level, lazy cstring exp)
        {
                if (host_.context.enabled (level_, level))
                   {
                   LogEvent event;

                   // set the event attributes and append it
                   event.set (host_, level, exp, name.length ? name_[0..$-1] : "root");
                   append (event);
                   }
                return this;
        }

        /***********************************************************************

                Send a message to this logger via its appender list.

        ***********************************************************************/

        private void append (LogEvent event)
        {
                // combine appenders from all ancestors
                auto links = this;
                Appender.Mask masks = 0;
                do {
                   auto appender = links.appender_;

                   // this level have an appender?
                   while (appender)
                         {
                         auto mask = appender.mask;

                         // have we visited this appender already?
                         if ((masks & mask) is 0)
                              // is appender enabled for this level?
                              if (appender.level <= event.level)
                                 {
                                 // append message and update mask
                                 appender.append (event);
                                 masks |= mask;
                                 }
                         // process all appenders for this node
                         appender = appender.next;
                         }
                     // process all ancestors
                   } while (links.additive_ && ((links = links.parent) !is null));
        }

        /***********************************************************************

                Return a formatted string from the given arguments

        ***********************************************************************/

        final mstring format (mstring buffer, cstring formatStr, ...)
        {
            return Format.vprint (buffer, formatStr, _arguments, _argptr);

        }

        /***********************************************************************

                Format and emit text from the given arguments

        ***********************************************************************/

        final void format (Level level, cstring fmt, ...)
        {
            format (level, fmt, _arguments, _argptr);
        }

        /***********************************************************************

                Format and emit text from the given arguments

        ***********************************************************************/

        final Logger format (Level level, cstring fmt, TypeInfo[] types, ArgList args)
        {
                if (types.length)
                {
                    if (buffer_ is null)
                        formatWithDefaultBuffer(level, fmt, types, args);
                    else
                        formatWithProvidedBuffer(level, fmt, types, args);
                }
                else
                   append (level, fmt);
                return this;
        }

        private void formatWithDefaultBuffer(Level level, cstring fmt, TypeInfo[] types, ArgList args)
        {
            char[2048] tmp = void;
            formatWithBuffer(level, fmt, types, args, tmp);
        }

        private void formatWithProvidedBuffer(Level level, cstring fmt, TypeInfo[] types, ArgList args)
        {
            formatWithBuffer(level, fmt, types, args, buffer_);
            buffer_.length = buffer_size_;
        }

        private void formatWithBuffer(Level level, cstring fmt, TypeInfo[] types, ArgList args, mstring buf)
        {
<<<<<<< HEAD
            auto msg = Format.vprint (buf, fmt, types, args);
            append (level, msg);
=======
            append (level, cast(istring)Format.vprint (buf, fmt, types, args));
>>>>>>> 912e94db
        }

        /***********************************************************************

                See if the provided Logger name is a parent of this one. Note
                that each Logger name has a '.' appended to the end, such that
                name segments will not partially match.

        ***********************************************************************/

        private final bool isChildOf (istring candidate)
        {
                auto len = candidate.length;

                // possible parent if length is shorter
                if (len < name_.length)
                    // does the prefix match? Note we append a "." to each
                    // (the root is a parent of everything)
                    return (len is 0 ||
                            memcmp (&candidate[0], &name_[0], len) is 0);
                return false;
        }

        /***********************************************************************

                See if the provided Logger is a better match as a parent of
                this one. This is used to restructure the hierarchy when a
                new logger instance is introduced

        ***********************************************************************/

        private final bool isCloserAncestor (Logger other)
        {
                auto name = other.name_;
                if (isChildOf (name))
                    // is this a better (longer) match than prior parent?
                    if ((parent is null) || (name.length >= parent.name_.length))
                         return true;
                return false;
        }
}

/*******************************************************************************

        The Logger hierarchy implementation. We keep a reference to each
        logger in a hash-table for convenient lookup purposes, plus keep
        each logger linked to the others in an ordered group. Ordering
        places shortest names at the head and longest ones at the tail,
        making the job of identifying ancestors easier in an orderly
        fashion. For example, when propagating levels across descendents
        it would be a mistake to propagate to a child before all of its
        ancestors were taken care of.

*******************************************************************************/

public class Hierarchy : Logger.Context
{
        private Logger                  root_;
        private istring                 name_,
                                        address_;
        private Logger.Context          context_;
        private Logger[istring]          loggers;


        /***********************************************************************

                Construct a hierarchy with the given name.

        ***********************************************************************/

        this (istring name)
        {
                name_ = name;
                address_ = "network";

                // insert a root node; the root has an empty name
                root_ = new Logger (this, "");
                context_ = this;
        }

        /**********************************************************************

        **********************************************************************/

        final istring label ()
        {
                return "";
        }

        /**********************************************************************


        **********************************************************************/

        final bool enabled (Level level, Level test)
        {
                return test >= level;
        }

        /**********************************************************************

                Return the name of this Hierarchy

        **********************************************************************/

        final istring name ()
        {
                return name_;
        }

        /**********************************************************************

                Set the name of this Hierarchy

        **********************************************************************/

        final void name (istring name)
        {
                name_ = name;
        }

        /**********************************************************************

                Return the address of this Hierarchy. This is typically
                attached when sending events to remote monitors.

        **********************************************************************/

        final istring address ()
        {
                return address_;
        }

        /**********************************************************************

                Set the address of this Hierarchy. The address is attached
                used when sending events to remote monitors.

        **********************************************************************/

        final void address (istring address)
        {
                address_ = address;
        }

        /**********************************************************************

                Return the diagnostic context.  Useful for setting an
                override logging level.

        **********************************************************************/

        final Logger.Context context ()
        {
        	return context_;
        }

        /**********************************************************************

                Set the diagnostic context.  Not usually necessary, as a
                default was created.  Useful when you need to provide a
                different implementation, such as a ThreadLocal variant.

        **********************************************************************/

        final void context (Logger.Context context)
        {
        	context_ = context;
        }

        /***********************************************************************

                Return the root node.

        ***********************************************************************/

        final Logger root ()
        {
                return root_;
        }

        /***********************************************************************

                Return the instance of a Logger with the provided label. If
                the instance does not exist, it is created at this time.

                Note that an empty label is considered illegal, and will be
                ignored.

        ***********************************************************************/

        final Logger lookup (cstring label)
        {
                if (label.length)
                    return inject (label, (cstring name)
                                          {return new Logger (this, idup(name));});
                return null;
        }

        /***********************************************************************

                traverse the set of configured loggers

        ***********************************************************************/

        final int opApply (int delegate(ref Logger) dg)
        {
                int ret;

                for (auto log=root; log; log = log.next)
                     if ((ret = dg(log)) != 0)
                          break;
                return ret;
        }

        /***********************************************************************

                Return the instance of a Logger with the provided label. If
                the instance does not exist, it is created at this time.

        ***********************************************************************/

        private Logger inject (cstring label, Logger delegate(cstring name) dg)
        {
            synchronized (this)
            {
                // try not to allocate unless you really need to
                char[255] stack_buffer;
                mstring buffer = stack_buffer;

                if (buffer.length < label.length + 1)
                    buffer.length = label.length + 1;

                buffer[0 .. label.length] = label[];
                buffer[label.length] = '.';

                auto name_ = buffer[0 .. label.length + 1];
                cstring name;
                auto l = name_ in loggers;

                if (l is null)
                   {
                   // don't use the stack allocated buffer
                   if (name_.ptr is stack_buffer.ptr)
                       name = idup(name_);
                   else
                       name = assumeUnique(name_);
                   // create a new logger
                   auto li = dg(name);
                   l = &li;

                   // insert into linked list
                   insert (li);

                   // look for and adjust children. Don't force
                   // property inheritance on existing loggers
                   update (li);

                   // insert into map
                   loggers [name] = li;
                   }

                return *l;
            }
        }

        /***********************************************************************

                Loggers are maintained in a sorted linked-list. The order
                is maintained such that the shortest name is at the root,
                and the longest at the tail.

                This is done so that updateLoggers() will always have a
                known environment to manipulate, making it much faster.

        ***********************************************************************/

        private void insert (Logger l)
        {
                Logger prev,
                       curr = root;

                while (curr)
                      {
                      // insert here if the new name is shorter
                      if (l.name.length < curr.name.length)
                          if (prev is null)
                              throw new IllegalElementException ("invalid hierarchy");
                          else
                             {
                             l.next = prev.next;
                             prev.next = l;
                             return;
                             }
                      else
                         // find best match for parent of new entry
                         // and inherit relevant properties (level, etc)
                         propagate (l, curr, true);

                      // remember where insertion point should be
                      prev = curr;
                      curr = curr.next;
                      }

                // add to tail
                prev.next = l;
        }

        /***********************************************************************

                Propagate hierarchical changes across known loggers.
                This includes changes in the hierarchy itself, and to
                the various settings of child loggers with respect to
                their parent(s).

        ***********************************************************************/

        private void update (Logger changed, bool force=false)
        {
                foreach (logger; this)
                         propagate (logger, changed, force);
        }

        /***********************************************************************

                Propagate changes in the hierarchy downward to child Loggers.
                Note that while 'parent' is always changed, the adjustment of
                'level' is selectable.

        ***********************************************************************/

        private void propagate (Logger logger, Logger changed, bool force=false)
        {
                // is the changed instance a better match for our parent?
                if (logger.isCloserAncestor (changed))
                   {
                   // update parent (might actually be current parent)
                   logger.parent = changed;

                   // if we don't have an explicit level set, inherit it
                   // Be careful to avoid recursion, or other overhead
                   if (force)
                       logger.level_ = changed.level;
                   }
        }
}



/*******************************************************************************

        Contains all information about a logging event, and is passed around
        between methods once it has been determined that the invoking logger
        is enabled for output.

        Note that Event instances are maintained in a freelist rather than
        being allocated each time, and they include a scratchpad area for
        EventLayout formatters to use.

*******************************************************************************/

package struct LogEvent
{
        private cstring         msg_,
                                name_;
        private Time            time_;
        private Level           level_;
        private Hierarchy       host_;

        /***********************************************************************

                Set the various attributes of this event.

        ***********************************************************************/

        void set (Hierarchy host, Level level, cstring msg, cstring name)
        {
                time_ = Log.time;
                level_ = level;
                host_ = host;
                name_ = name;
                msg_ = msg;
        }

        /***********************************************************************

                Return the message attached to this event.

        ***********************************************************************/

        cstring toString ()
        {
                return msg_;
        }

        /***********************************************************************

                Return the name of the logger which produced this event

        ***********************************************************************/

        cstring name ()
        {
                return name_;
        }

        /***********************************************************************

                Return the logger level of this event.

        ***********************************************************************/

        Level level ()
        {
                return level_;
        }

        /***********************************************************************

                Return the hierarchy where the event was produced from

        ***********************************************************************/

        Hierarchy host ()
        {
                return host_;
        }

        /***********************************************************************

                Return the time this event was produced, relative to the
                start of this executable

        ***********************************************************************/

        TimeSpan span ()
        {
                return time_ - Log.beginTime;
        }

        /***********************************************************************

                Return the time this event was produced relative to Epoch

        ***********************************************************************/

        Time time ()
        {
                return time_;
        }

        /***********************************************************************

                Return time when the executable started

        ***********************************************************************/

        Time started ()
        {
                return Log.beginTime;
        }

        /***********************************************************************

                Return the logger level name of this event.

        ***********************************************************************/

        cstring levelName ()
        {
                return Log.LevelNames[level_];
        }

        /***********************************************************************

                Convert a time value (in milliseconds) to ascii

        ***********************************************************************/

        static mstring toMilli (mstring s, TimeSpan time)
        {
                assert (s.length > 0);
                long ms = time.millis;

                auto len = s.length;
                do {
                   s[--len] = cast(char)(ms % 10 + '0');
                   ms /= 10;
                   } while (ms && len);
                return s[len..s.length];
        }
}


/*******************************************************************************

        Base class for all Appenders. These objects are responsible for
        emitting messages sent to a particular logger. There may be more
        than one appender attached to any logger. The actual message is
        constructed by another class known as an EventLayout.

*******************************************************************************/

public class Appender
{
        mixin(Typedef!(int, "Mask"));

        private Appender        next_;
        private Level           level_;
        private Layout          layout_;
        private static Layout   generic;

        /***********************************************************************

                Interface for all logging layout instances

                Implement this method to perform the formatting of
                message content.

        ***********************************************************************/

        interface Layout
        {
                void format (LogEvent event, size_t delegate(Const!(void)[]) dg);
        }

        /***********************************************************************

                Return the mask used to identify this Appender. The mask
                is used to figure out whether an appender has already been
                invoked for a particular logger.

        ***********************************************************************/

        abstract Mask mask ();

        /***********************************************************************

                Return the name of this Appender.

        ***********************************************************************/

        abstract cstring name ();

        /***********************************************************************

                Append a message to the output.

        ***********************************************************************/

        abstract void append (LogEvent event);

        /***********************************************************************

              Create an Appender and default its layout to LayoutSimple.

        ***********************************************************************/

        this ()
        {
                layout_ = generic;
        }

        /***********************************************************************

              Create an Appender and default its layout to LayoutSimple.

        ***********************************************************************/

        static this ()
        {
                generic = new LayoutTimer;
        }

        /***********************************************************************

                Return the current Level setting

        ***********************************************************************/

        final Level level ()
        {
                return level_;
        }

        /***********************************************************************

                Return the current Level setting

        ***********************************************************************/

        final Appender level (Level l)
        {
                level_ = l;
                return this;
        }

        /***********************************************************************

                Static method to return a mask for identifying the Appender.
                Each Appender class should have a unique fingerprint so that
                we can figure out which ones have been invoked for a given
                event. A bitmask is a simple an efficient way to do that.

        ***********************************************************************/

        protected Mask register (cstring tag)
        {
                static Mask mask = 1;
                static Mask[istring] registry;

                Mask* p = tag in registry;
                if (p)
                    return *p;
                else
                   {
                   auto ret = mask;
                   registry [tag] = mask;

                   if (mask < 0)
                       throw new IllegalArgumentException ("too many unique registrations");

                   mask <<= 1;
                   return ret;
                   }
        }

        /***********************************************************************

                Set the current layout to be that of the argument, or the
                generic layout where the argument is null

        ***********************************************************************/

        void layout (Layout how)
        {
                layout_ = how ? how : generic;
        }

        /***********************************************************************

                Return the current Layout

        ***********************************************************************/

        Layout layout ()
        {
                return layout_;
        }

        /***********************************************************************

                Attach another appender to this one

        ***********************************************************************/

        void next (Appender appender)
        {
                next_ = appender;
        }

        /***********************************************************************

                Return the next appender in the list

        ***********************************************************************/

        Appender next ()
        {
                return next_;
        }

        /***********************************************************************

                Close this appender. This would be used for file, sockets,
                and such like.

        ***********************************************************************/

        void close ()
        {
        }
}


/*******************************************************************************

        An appender that does nothing. This is useful for cutting and
        pasting, and for benchmarking the tango.log environment.

*******************************************************************************/

public class AppendNull : Appender
{
        private Mask mask_;

        /***********************************************************************

                Create with the given Layout

        ***********************************************************************/

        this (Layout how = null)
        {
                mask_ = register (name);
                layout (how);
        }

        /***********************************************************************

                Return the fingerprint for this class

        ***********************************************************************/

        final override Mask mask ()
        {
                return mask_;
        }

        /***********************************************************************

                Return the name of this class

        ***********************************************************************/

        final override cstring name ()
        {
                return this.classinfo.name;
        }

        /***********************************************************************

                Append an event to the output.

        ***********************************************************************/

        final override void append (LogEvent event)
        {
                layout.format (event, (Const!(void)[]){return cast(size_t) 0;});
        }
}


/*******************************************************************************

        Append to a configured OutputStream

*******************************************************************************/

public class AppendStream : Appender
{
        private Mask            mask_;
        private bool            flush_;
        private OutputStream    stream_;

        /***********************************************************************

                Create with the given stream and layout

        ***********************************************************************/

        this (OutputStream stream, bool flush = false, Appender.Layout how = null)
        {
                assert (stream);

                mask_ = register (name);
                stream_ = stream;
                flush_ = flush;
                layout (how);
        }

        /***********************************************************************

                Return the fingerprint for this class

        ***********************************************************************/

        final override Mask mask ()
        {
                return mask_;
        }

        /***********************************************************************

                Return the name of this class

        ***********************************************************************/

        override istring name ()
        {
                return this.classinfo.name;
        }

        /***********************************************************************

                Append an event to the output.

        ***********************************************************************/

        final override void append (LogEvent event)
        {
                const istring Eol = "\n";

                synchronized (stream_)
                             {
                             layout.format (event, (Const!(void)[] content){return stream_.write(content);});
                             stream_.write (Eol);
                             if (flush_)
                                 stream_.flush;
                             }
        }
}

/*******************************************************************************

        A simple layout comprised only of time(ms), level, name, and message

*******************************************************************************/

public class LayoutTimer : Appender.Layout
{
        /***********************************************************************

                Subclasses should implement this method to perform the
                formatting of the actual message content.

        ***********************************************************************/

        void format (LogEvent event, size_t delegate(Const!(void)[]) dg)
        {
                char[20] tmp = void;

                dg (event.toMilli (tmp, event.span));
                dg (" ");
                dg (event.levelName);
                dg (" [");
                dg (event.name);
                dg ("] ");
                dg (event.host.context.label);
                dg ("- ");
                dg (event.toString);
        }
}


/*******************************************************************************

*******************************************************************************/

debug (Log)
{
        import tango.io.Console;

        void main()
        {
                Log.config (Cerr.stream);
                auto log = Log.lookup ("fu.bar");
                log.level = log.Trace;
                // traditional usage
                log.trace ("hello {}", "world");

                char[100] buf;
                log (log.Trace, log.format(buf, "hello {}", "world"));

                // formatted output
/*                /
                auto format = Log.format;
                log.info (format ("blah{}", 1));

                // snapshot
                auto snap = Log.snapshot (log, Level.Error);
                snap.format ("arg{}; ", 1);
                snap.format ("arg{}; ", 2);
                //log.trace (snap.format ("error! arg{}", 3));
                snap.flush;
*/
        }
}<|MERGE_RESOLUTION|>--- conflicted
+++ resolved
@@ -825,12 +825,7 @@
 
         private void formatWithBuffer(Level level, cstring fmt, TypeInfo[] types, ArgList args, mstring buf)
         {
-<<<<<<< HEAD
-            auto msg = Format.vprint (buf, fmt, types, args);
-            append (level, msg);
-=======
-            append (level, cast(istring)Format.vprint (buf, fmt, types, args));
->>>>>>> 912e94db
+            append (level, Format.vprint (buf, fmt, types, args));
         }
 
         /***********************************************************************
