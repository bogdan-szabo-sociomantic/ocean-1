--- conflicted
+++ resolved
@@ -71,19 +71,6 @@
            istring compress_cmd = null, istring compress_suffix = null,
            size_t compress_begin = 2, Appender.Layout how = null )
     {
-<<<<<<< HEAD
-        Stdout.formatln("Warning: AppendSyslog is going to be deprecated in "
-            ~ "the next ocean release. This will mean that there is no longer "
-            ~ "any automatic log rotation support in ocean. Applications which "
-            ~ "require log rotation should move across to using the system "
-            ~ "logrotate facility. Most programs which use loggers should be "
-            ~ "based on ocean's `DaemonApp`, which provides all the facilities "
-            ~ "required for rotated log files (see the v1.26.0 release notes: "
-            ~ "(https://github.com/sociomantic/ocean/releases/tag/v1.26.0) for "
-            ~ "migration instructions).");
-
-=======
->>>>>>> 83715c6b
         assert (path);
         assert (count < 1000);
         assert (compress_begin >= 2);
