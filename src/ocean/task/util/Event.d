/*******************************************************************************

    Shortcut wrapper for `ocean.task.Task` to suspend/resume on certain
    conditions.

    Copyright:
        Copyright (c) 2017 dunnhumby Germany GmbH.
        All rights reserved.

    License:
        Boost Software License Version 1.0. See LICENSE_BOOST.txt for details.
        Alternatively, this file may be distributed under the terms of the Tango
        3-Clause BSD License (see LICENSE_BSD.txt for details).

*******************************************************************************/

module ocean.task.util.Event;

import ocean.transition;
import ocean.task.Task;

debug (TaskScheduler)
{
    import ocean.io.Stdout;
}

/*******************************************************************************

    Binds together a task reference and a boolean flag to indicate the event
    status.

    Allows calling wait/trigger in any order as opposed to the plain
    resume/suspend.

*******************************************************************************/

struct TaskEvent
{
    /// indicates that event this instance described was triggered
    private bool triggered;
    /// refers to the task instance that must be resumed on the event
    private Task task;

    /***************************************************************************

        Pauses execution of the current task until `trigger()` is called.
        If `trigger()` has already been called before, does nothing.

    ***************************************************************************/

    public void wait ( )
    {
        if (!(&this).triggered)
        {
            (&this).task = Task.getThis();
            debug_trace("Task {} suspended waiting for event {}",
<<<<<<< HEAD
                cast(void*) this.task, cast(void*) (&this));
            this.task.suspend();
=======
                cast(void*) (&this).task, cast(void*) (&this));
            (&this).task.suspend();
>>>>>>> dbf7e5f9
        }

        (&this).triggered = false;
    }

    /***************************************************************************

        Triggers resuming a task paused via `wait`. If no task is currently
        paused, raises the flag so that the next `wait` becomes no-op.

    ***************************************************************************/

    public void trigger ( )
    {
        (&this).triggered = true;
        if ((&this).task !is null && (&this).task.suspended())
        {
            debug_trace("Resuming task {} by trigger of event {}",
<<<<<<< HEAD
                cast(void*) this.task, cast(void*) (&this));
            this.task.resume();
=======
                cast(void*) (&this).task, cast(void*) (&this));
            (&this).task.resume();
>>>>>>> dbf7e5f9
        }
    }
}

private void debug_trace ( T... ) ( cstring format, T args )
{
    debug ( TaskScheduler )
    {
        Stdout.formatln( "[ocean.task.util.Event] " ~ format, args ).flush();
    }
}<|MERGE_RESOLUTION|>--- conflicted
+++ resolved
@@ -54,13 +54,8 @@
         {
             (&this).task = Task.getThis();
             debug_trace("Task {} suspended waiting for event {}",
-<<<<<<< HEAD
                 cast(void*) this.task, cast(void*) (&this));
             this.task.suspend();
-=======
-                cast(void*) (&this).task, cast(void*) (&this));
-            (&this).task.suspend();
->>>>>>> dbf7e5f9
         }
 
         (&this).triggered = false;
@@ -79,13 +74,8 @@
         if ((&this).task !is null && (&this).task.suspended())
         {
             debug_trace("Resuming task {} by trigger of event {}",
-<<<<<<< HEAD
                 cast(void*) this.task, cast(void*) (&this));
             this.task.resume();
-=======
-                cast(void*) (&this).task, cast(void*) (&this));
-            (&this).task.resume();
->>>>>>> dbf7e5f9
         }
     }
 }
