--- conflicted
+++ resolved
@@ -205,14 +205,7 @@
 }
 // ----- templateFu end --------
 
-<<<<<<< HEAD
-version(darwin) { version=has_urandom; }
-version(linux)  { version=has_urandom; }
-version(solaris){ version=has_urandom; }
-=======
-import ocean.stdc.posix.sys.time;
 version=has_urandom;
->>>>>>> 5e205ba8
 
 /// if T is a float
 template isFloat(T){
