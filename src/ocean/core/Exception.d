--- conflicted
+++ resolved
@@ -101,14 +101,9 @@
 public template ReusableExceptionImplementation()
 {
     import ocean.transition;
-<<<<<<< HEAD
-    import ocean.text.convert.Integer_tango;
+    static import ocean.text.convert.Integer_tango;
     import ocean.core.Buffer;
     static import ocean.core.array.Mutation;
-=======
-    static import ocean.text.convert.Integer_tango;
-    static import ocean.core.Array;
->>>>>>> 38d458e5
 
     static assert (is(typeof(this) : Exception));
 
@@ -242,23 +237,15 @@
         char[long.max.stringof.length + 1] buff;
         if (hex)
         {
-<<<<<<< HEAD
             ocean.core.array.Mutation.append(this.reused_msg, "0x"[]);
-            ocean.core.array.Mutation.append(this.reused_msg, format (buff, num, "X"));
-        }
-        else
-            ocean.core.array.Mutation.append(this.reused_msg, format (buff, num));
-=======
-            ocean.core.Array.append(this.reused_msg, "0x"[]);
-            ocean.core.Array.append(
+            ocean.core.array.Mutation.append(
                 this.reused_msg,
                 ocean.text.convert.Integer_tango.format(buff, num, "X"));
         }
         else
-            ocean.core.Array.append(
+            ocean.core.array.Mutation.append(
                 this.reused_msg,
                 ocean.text.convert.Integer_tango.format(buff, num));
->>>>>>> 38d458e5
         return this;
     }
 }
