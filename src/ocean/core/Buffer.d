--- conflicted
+++ resolved
@@ -124,17 +124,9 @@
 
     void length ( size_t new_length )
     {
-<<<<<<< HEAD
         assumeSafeAppend(this.data);
         this.data.length = new_length;
         assumeSafeAppend(this.data);
-=======
-        version (D_Version2)
-            assumeSafeAppend((&this).data);
-        (&this).data.length = new_length;
-        version (D_Version2)
-            assumeSafeAppend((&this).data);
->>>>>>> dbf7e5f9
     }
 
     /***************************************************************************
@@ -149,21 +141,11 @@
 
     void reserve ( size_t new_length )
     {
-<<<<<<< HEAD
         assumeSafeAppend(this.data);
         auto old_length = this.data.length;
         this.data.length = new_length;
         this.data.length = old_length;
         assumeSafeAppend(this.data);
-=======
-        version (D_Version2)
-            assumeSafeAppend((&this).data);
-        auto old_length = (&this).data.length;
-        (&this).data.length = new_length;
-        (&this).data.length = old_length;
-        version (D_Version2)
-            assumeSafeAppend((&this).data);
->>>>>>> dbf7e5f9
     }
 
     /***************************************************************************
