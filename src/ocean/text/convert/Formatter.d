/*******************************************************************************

    Compile-time version of `Layout_tango`, allows one to format structs,
    and supports `Typedef` both in D1 and D2.

    This module provides 4 possible semantics:
    - For pedestrian usage which doesn't care about allocations, see `format`
    - For allocation-friendly semantic where the data is output either to
      a sink or to a `ref char[]`, see the `sformat` overloads
    - To ensure absolutely no allocation happens, see `snformat`

    Copyright:
        Copyright (c) 2009-2016 Sociomantic Labs GmbH.
        Some parts (marked explicitly) copyright Kris and/or Larsivi.
        All rights reserved.

    License:
        Tango Dual License: 3-Clause BSD License / Academic Free License v3.0.
        See LICENSE_TANGO.txt for details.

*******************************************************************************/

module ocean.text.convert.Formatter;

import ocean.transition;
import ocean.core.Traits;
import Integer = ocean.text.convert.Integer_tango;
import Float = ocean.text.convert.Float;
import UTF = ocean.text.convert.Utf;

version (UnitTest)
{
    import ocean.core.Test;
}


/*******************************************************************************

    Type of 'sink' that can be passed to `format`, that will just format a
    string into the provided sink.

*******************************************************************************/

public alias void delegate(cstring) FormatterSink;

/// Deprecated as the `size_t` return is not used. Use `FormatterSink` instead.
deprecated("Use FormatterSink instead, Sink's return value is never used")
public alias size_t delegate(cstring) Sink;


/*******************************************************************************

    Internal sink type that wraps the user-provided one and takes care
    of cropping and width

    This sink expects to receive a full element as the first parameter,
    in other words, the full chunk of text that needs a fixed size.
    This is why one cannot format a whole aggregate (struct, arrays etc.), but
    only individual elements.

*******************************************************************************/

private alias void delegate(cstring, ref Const!(FormatInfo)) ElemSink;

/// This was accidentally made private so needs to be deprecated
deprecated("This alias shouldn't be used from outside the Formatter")
public alias size_t delegate(cstring, ref Const!(FormatInfo)) ElementSink;


/*******************************************************************************

    Formats an input string into a newly-allocated string and returns it

    Params:
        fmt     = Format string to use
        args    = Variadic arguments to format according to `fmt`

    Returns:
        A newly allocated, immutable formatted string

*******************************************************************************/

public istring format (Args...) (cstring fmt, Args args)
{
    mstring buffer;

    scope FormatterSink sink = (cstring s)
    {
        buffer ~= s;
    };

    sformat(sink, fmt, args);
    return assumeUnique(buffer);
}


/*******************************************************************************

    Write the processed (formatted) input into a buffer

    Params:
        buffer  = The buffer to write the formatted string into, will be
                  extended if needed
        fmt     = Format string to use
        args    = Variadic arguments to format according to `fmt`

    Returns:
        A reference to `buffer`

*******************************************************************************/

public mstring sformat (Args...) (ref mstring buffer, cstring fmt, Args args)
{
    scope FormatterSink sink = (cstring s)
    {
        buffer ~= s;
    };
    sformat(sink, fmt, args);
    return buffer;
}


/*******************************************************************************

    Write the processed (formatted) input into a fixed-length buffer

    This function will not perform any allocation.
    If the output does not fit in `buffer`, the extra output will simply
    be discarded.

    Params:
        buffer  = The buffer to write the formatted string into.
                  Unlike the sformat overloads, the buffer won't be extended.
                  This leads to a slightly different semantic for this
                  buffer (the others are only appended to, this one is
                  written to).
        fmt     = Format string to use
        args    = Variadic arguments to format according to `fmt`

    Returns:
        A reference to `buffer`

*******************************************************************************/

public mstring snformat (Args...) (mstring buffer, cstring fmt, Args args)
{
    size_t start;

    scope FormatterSink sink = (cstring s)
    {
        size_t left = buffer.length - start;
        size_t wsize = left <= s.length ? left : s.length;
        if (wsize > 0)
            buffer[start .. start + wsize] = s[0 .. wsize];
        start += wsize;
    };

    sformat(sink, fmt, args);
    return buffer[0 .. start];
}


/*******************************************************************************

    Send the processed (formatted) input into a sink

    Params:
        sink    = A delegate that will be called, possibly multiple
                    times, with a portion of the result string
        fmt     = Format string to use
        args    = Variadic arguments to format according to fmt

    Returns:
        If formatting was successful, returns `true`, `false` otherwise.

*******************************************************************************/

public bool sformat (Args...) (FormatterSink sink, cstring fmt, Args args)
{
    FormatInfo info;
    size_t nextIndex;

    // A delegate to write elements according to the FormatInfo
    scope elemSink = (cstring str, ref Const!(FormatInfo) f)
    {
        widthSink(sink, str, f);
    };

    // Main loop
    while (fmt.length)
    {
        info = consume(sink, fmt);

        if (info.flags & Flags.Error)
            return false;

        if (info.flags & Flags.Format)
        {
            // Handle index, the single source of pain
            if (info.flags & Flags.Index)
                nextIndex = info.index + 1;
            else
                info.index = nextIndex++;

            /*
             * The foreach within the switch is executed at compile time
             * It allows accessing a compile-time known parameter (and most
             * importantly, its type) using a runtime index.
             * It is basically generating a jump table, which is exactly
             * what the codegen will produce.
             * Note that we need to use the break to label feature as
             * `break` would otherwise break out of the static foreach
             * (even if that doesn't make sense), and thus, execute the
             * `default` statement in every case (!)
             */
        JT: switch (info.index)
            {
                // NOTE: The access needs to be through args[idx].
                // Using the 'unused' variable generates wrong code
                // https://issues.dlang.org/show_bug.cgi?id=16521
                foreach (idx, unused; args)
                {
                case idx:
                    handle(args[idx], info, sink, elemSink);
                    break JT;
                }

            default:
                sink("{invalid index}");
            }
        }
    }
    return true;
}

/// Ditto
deprecated("Use the overload which accepts a `FormatterSink` instead")
public bool sformat (Args...) (Sink sink, cstring fmt, Args args)
{
<<<<<<< HEAD
    return sformat!(Args)((cstring s) { sink(s); }, fmt, args);
=======
    return sformat((cstring s) { sink(s); }, fmt, args);
>>>>>>> 5a6080cc
}


/*******************************************************************************

    A function that writes to a `Sink` according to the width limits

    Params:
        sink = Sink to write to
        str  = String to write to the sink
        f    = FormatInfo object from which to read the width and flags

*******************************************************************************/

private void widthSink (FormatterSink sink, cstring str, ref Const!(FormatInfo) f)
{
    if (f.flags & Flags.Width)
    {
        // "{.4}",  "Hello" gives "Hell..."
        // "{.-4}", "Hello" gives "...ello"
        if (f.flags & Flags.Crop)
        {
            if (f.flags & Flags.AlignLeft)
            {
                if (str.length > f.width)
                {
                    sink("...");
                    sink(str[$ - f.width .. $]);
                }
                else
                    sink(str);
            }
            else
            {
                assert(f.flags & Flags.AlignRight);
                if (str.length > f.width)
                {
                    sink(str[0 .. f.width]);
                    sink("...");
                }
                else
                    sink(str);
            }
        }
        else if (f.width > str.length)
        {
            if (f.flags & Flags.AlignLeft)
            {
                sink(str);
                writeSpace(sink, f.width - str.length);
            }
            else
            {
                assert(f.flags & Flags.AlignRight);
                writeSpace(sink, f.width - str.length);
                sink(str);
            }
        }
        // Else fall back to just writing the string
        else
        {
            sink(str);
        }
    }
    else
        sink(str);
}


/*******************************************************************************

    Converts a value of a given type to its string representation

    Params:
        T   = Type of the argument to convert
        v   = Value of the argument to convert
        f   = Format information gathered from parsing
        sf  = Fragment sink, to emit a part of the text without alignment
        se  = Element sink, to emit a single element with alignment

*******************************************************************************/

private void handle (T) (T v, FormatInfo f, FormatterSink sf, ElemSink se)
{
    // Handle ref types explicitly
    static if (is (typeof(v is null)))
    {
        if (v is null)
        {
            se("null", f);
            return;
        }
    }

    /** The order in which the following conditions are applied matters.
     * Explicit type checks (e.g. associative array, or `is(T == V)`)
     * should go first as they are unambiguous.
     * Multiple conditions could be matched by the same type.
     */

    // `typeof(null)` matches way too many things
    static if (IsTypeofNull!(T))
        se("null", f);

    // Cannot print enum member name in D1, so just print the value
    else static if (is (T V == enum))
             handle!(V)(v, f, sf, se);

    // Delegate / Function pointers
    else static if (is(T == delegate))
    {
        sf(T.stringof ~ ": { funcptr: ");
        writePointer(v.funcptr, f, se);
        sf(", ptr: ");
        writePointer(v.ptr, f, se);
        sf(" }");
    }
    else static if (is(T U == return))
    {
        sf(T.stringof ~ ": ");
        writePointer(v, f, se);
    }

    // Pointers need to be at the top because `(int*).min` compiles
    // and hence would match the integer rules
    // In addition, thanks to automatic dereferencing, checks such as
    // `v.toString()` and `T.IsTypedef` pass when `typeof(v)` is an `Object*`,
    // and when `T` is a pointer to a typedef.
    else static if (is (T P == P*))
        writePointer(v, f, se);

    /** D1 + D2 support of typedef
     * Note that another approach would be to handle `struct` at the very
     * last stage and relying on `alias this` for implicit conversions.
     * However this is not a reliable approach, as having an `alias this`
     * doesn't mean that it will be a typedef, and a user might want the struct
     * to be printed instead of the first matching `alias this`.
     * In fact, there is no way to semantically express subtyping,
     * but only the means to perform it.
     * This could be solved later with a UDA, but it's at best a workaround.
     */
    else static if (IsTypedef!(T))
        handle!(DropTypedef!(T))(v, f, sf, se);

    // toString hook: Give priority to the non-allocating one
    // Note: sink `toString` overload should take a `scope` delegate
    else static if (is(typeof(v.toString(sf))))
        v.toString((cstring e) { se(e, f); });
    else static if (is(typeof(v.toString((size_t delegate(cstring)).init))))
    {
        pragma(msg, "Deprecation: Please change toString to accept ",
               "`scope FormatterSink` instead of `size_t delegate(cstring)` in ",
               T.stringof);
        v.toString((cstring e) { se(e, f); return e.length; });
    }
    else static if (is(typeof(v.toString()) : cstring))
        se(v.toString(), f);
    else static if (is(T == interface))
        handle!(Object)(cast(Object) v, f, sf, se);

    // Aggregate should be matched before basic type to avoid
    // `alias this` kicking in. See typedef support for more info.
    else static if (is (T == struct))
    {
        Flags old = f.flags;
        f.flags |= Flags.Nested;
        foreach (idx, ref m; v.tupleof)
        {
            static if (idx == 0)
                sf("{ " ~ FieldName!(idx, T) ~ ": ");
            else
                sf(", " ~ FieldName!(idx, T) ~ ": ");

            // A bit ugly but it makes string much more readable
            handle(m, f, sf, se);
        }
        sf(v.tupleof.length ? " }" : "{ empty struct }");
        f.flags = old;
    }

    // Bool
    else static if (is (T == bool))
        se(v ? "true" : "false", f);

    // Floating point values - Explicitly typed because we don't want
    // to support imaginary and complex FP types
    else static if (is(Unqual!(T) == float) || is(Unqual!(T) == double)
                    || is(Unqual!(T) == real))
    {
        char[T.sizeof * 8] buff = void;
        se(Float.format(buff, v, f.format), f);
    }

    // Associative array cannot be matched by IsExp in D1
    else static if (is(AAType!(T).Key))
    {
        bool started;
        Flags old = f.flags;
        f.flags |= Flags.Nested;
        foreach (key, ref val; v)
        {
            if (!started)
            {
                started = true;
                sf("[ ");
            }
            else
                sf(", ");

            handle(key, f, sf, se);
            sf(": ");
            handle(val, f, sf, se);
        }
        if (started)
            sf(" ]");
        else // Empty but not null
            sf("[:]");
        f.flags = old;
    }

    // UTF-8 strings and chars (UTF-16 and UTF-32 unsupported)
    else static if (is(T : cstring)
                    || is(T : Const!(wchar)[])
                    || is(T : Const!(dchar)[]))
    {
        if (f.flags & Flags.Nested) sf(`"`);
        UTF.toString(v, (cstring val) { se(val, f); return val.length; });
        if (f.flags & Flags.Nested) sf(`"`);
    }
    else static if (is(typeof((&v)[0 .. 1]) : cstring)
                    || is(typeof((&v)[0 .. 1]) : Const!(wchar)[])
                    || is(typeof((&v)[0 .. 1]) : Const!(dchar)[]))
    {
        Unqual!(T)[3] b = "'_'";
        b[1] = v;
        if (f.flags & Flags.Nested)
            UTF.toString(b, (cstring val) { se(val, f); return val.length; });
        else
            UTF.toString(b[1 .. 2], (cstring val) { se(val, f); return val.length; });
    }

    // Signed integer
    else static if (is(typeof(T.min)) && T.min < 0)
    {
        // Needs to support base 2 at most, plus an optional prefix
        // of 2 chars max
        char[T.sizeof * 8 + 2] buff = void;
        se(Integer.format(buff, v, f.format), f);
    }
    // Unsigned integer
    else static if (is(typeof(T.min)) && T.min == 0)
    {
        // Needs to support base 2 at most, plus an optional prefix of 2 chars
        // max
        char[T.sizeof * 8 + 2] buff = void;
        se(Integer.format(buff, v, (f.format.length ? f.format : "u")), f);
    }

    // Arrays (dynamic and static)
    else static if (is (T A : A[]))
    {
        static if (is(Unqual!(A) == void))
            handle!(Const!(ubyte)[])(cast(Const!(ubyte)[]) v, f, sf, se);
        else
        {
            sf("[");
            if (v.length)
            {
                Flags old = f.flags;
                f.flags |= Flags.Nested;

                handle!(A)(v[0], f, sf, se);
                foreach (idx, ref e; v[1 .. $])
                {
                    sf(", ");
                    handle!(A)(e, f, sf, se);
                }

                f.flags = old;
            }
            sf("]");
        }
    }

    else
        static assert (0, "Type unsupported by ocean.text.convert.Formatter: "
                       ~ T.stringof);
}


/*******************************************************************************

        Helper template to detect `typeof(null)`.

        In D2, `typeof(null)` is a special type, as it has conversion rules like
        not other type. In D1, it is just `void*`.
        Since D2 version will match many cases in `handle` because it converts
        to many different type, we need to single it out, however we cannot
        just check for `is(T == typeof(null))` as it would mean `== void*` in D1

        Params:
            T   = Type to check

*******************************************************************************/

private template IsTypeofNull (T)
{
    version (D_Version2)
    {
        static if (is(T == typeof(null)))
            public const bool IsTypeofNull = true;
        else
            public const bool IsTypeofNull = false;
    }
    else
    {
        public const bool IsTypeofNull = false;
    }
}


/*******************************************************************************

        Helper template to detect if a given type is a typedef (D1 and D2).

        This bears the same name as the template in `ocean.core.Traits`.
        However, the definition in `Traits` unconditionally returns `false`
        in D2.
        While it might be suitable for most use cases, here we have to
        explicitly handle `typedef`.

        Params:
            T   = Type to check

*******************************************************************************/

private template IsTypedef (T)
{
    version (D_Version2)
        const IsTypedef = is(T.IsTypedef);
    else
        const IsTypedef = mixin("is(T == typedef)");
}

/*******************************************************************************

        Helper template to get the underlying type of a typedef (D1 and D2).

        This bears the same name as the template in `ocean.core.Traits`.
        However, the definition in `Traits` unconditionally returns `T` in D2.
        While it might be suitable for most use cases, here we have to
        explicitly handle `typedef`.

        Params:
            T   = Typedef for which to get the underlying type

*******************************************************************************/

private template DropTypedef (T)
{
    static assert(IsTypedef!(T),
                  "DropTypedef called on non-typedef type " ~ T.stringof);

    version (D_Version2)
        alias typeof(T.value) DropTypedef;
    else
        mixin("static if (is (T V == typedef))
                alias V DropTypedef;");
}


/*******************************************************************************

        Consumes the format string until a format specifier is found,
        then returns information about that format specifier

        Note:
          This function iterates over 'char', and is *NOT* Unicode-correct.
          However, neither is the original Tango one.

        Params:
            sink    = An output delegate to write to
            fmt     = The format string to consume

        Copyright:
            This function was adapted from
            `tango.text.convert.Layout.Layout.consume`.
            The original was (c) Kris

        Returns:
            A description of the format specification, see `FormatInfo`'s
            definition for more details

*******************************************************************************/

private FormatInfo consume (FormatterSink sink, ref cstring fmt)
{
    FormatInfo ret;
    auto s = fmt.ptr;
    auto end = s + fmt.length;

    while (s < end && *s != '{')
        ++s;

    // Write all non-formatted content
    sink(forwardSlice(fmt, s));

    if (s == end)
        return ret;

    // Tango format allowed escaping braces: "{{0}" would be turned
    // into "{0}"
    if (*++s == '{')
    {
        // Will always return "{{", but we only need the first char
        sink(forwardSlice(fmt, s + 1)[0 .. 1]);
        return ret;
    }

    ret.flags |= Flags.Format;

    // extract index
    if (readNumber(ret.index, s))
        ret.flags |= Flags.Index;

    s = skipSpace(s, end);

    // has minimum or maximum width?
    if (*s == ',' || *s == '.')
    {
        if (*s == '.')
            ret.flags |= Flags.Crop;

        s = skipSpace(++s, end);
        if (*s == '-')
        {
            ret.flags |= Flags.AlignLeft;
            ++s;
        }
        else
            ret.flags |= Flags.AlignRight;

        // Extract expected width
        if (readNumber(ret.width, s))
            ret.flags |= Flags.Width;

        // skip spaces
        s = skipSpace(s, end);
    }

    // Finally get the format string, if any
    // e.g. for `{5:X} that would be 'X'
    if (*s == ':' && s < end)
    {
        auto fs = ++s;

        // eat everything up to closing brace
        while (s < end && *s != '}')
            ++s;
        ret.format = fs[0 .. cast(size_t) (s - fs)];
    }

    forwardSlice(fmt, s);

    // When the user-provided string is e.g. "Foobar {0:X"
    if (*s != '}')
    {
        sink("{missing closing '}'}");
        ret.flags |= Flags.Error;
        return ret;
    }

    // Eat the closing bracket ('}')
    fmt = fmt[1 .. $];

    return ret;
}


/*******************************************************************************

        Helper function to advance a slice to a pointer

        Params:
            s   = Slice to advance
            p   = Internal pointer to 's'

        Returns:
            A slice to the data that was consumed (e.g. s[0 .. s.ptr - p])

*******************************************************************************/

private cstring forwardSlice (ref cstring s, Const!(char)* p)
in
{
    assert(s.ptr <= p);
    assert(s.ptr + s.length >= p);
}
out (ret)
{
    assert(s.ptr == p);
    assert(ret.ptr + ret.length == p);
}
body
{
    cstring old = s.ptr[0 .. cast(size_t) (p - s.ptr)];
    s = s[old.length .. $];
    return old;
}

/*******************************************************************************

        Helper function to advance a pointer to the next non-space character

        Params:
            s   = Pointer to iterate
            end = Pointer to the end of 's'

        Returns:
            's' pointing to a non-space character or 'end'

*******************************************************************************/

private Const!(char)* skipSpace (Const!(char)* s, Const!(char)* end)
{
    while (s < end && *s == ' ')
        ++s;
    return s;
}

/*******************************************************************************

        Helper function to write a space to a sink

        Allows one to pad a string. Writes in chunk of 32 chars at most.

        Params:
            s   = Sink to write to
            n   = Amount of spaces to write

*******************************************************************************/

private void writeSpace (FormatterSink s, size_t n)
{
    const istring Spaces32 = "                                ";

    // Make 'n' a multiple of Spaces32.length (32)
    s(Spaces32[0 .. n % Spaces32.length]);
    n -= n % Spaces32.length;

    assert((n % Spaces32.length) == 0);

    while (n != 0)
    {
        s(Spaces32);
        n -= Spaces32.length;
    }
}

/*******************************************************************************

        Helper function to read a number while consuming the input

        Params:
            f = Value in which to store the number
            s = Pointer to consume / read from

        Copyright:
            Originally from `tango.text.convert.Layout`.
            Copyright Kris

        Returns:
            `true` if a number was read, `false` otherwise

*******************************************************************************/

private bool readNumber (out size_t f, ref Const!(char)* s)
{
    if (*s >= '0' && *s <= '9')
    {
        do
            f = f * 10 + *s++ -'0';
        while (*s >= '0' && *s <= '9');
        return true;
    }
    return false;
}


/*******************************************************************************

        Write a pointer to the sink

        Params:
            v   = Pointer to write
            f   = Format information gathered from parsing
            se  = Element sink, to emit a single element with alignment

*******************************************************************************/

private void writePointer (in void* v, ref FormatInfo f, ElemSink se)
{
    alias void* T;

    version (D_Version2)
        mixin("enum int l = (T.sizeof * 2);");
    else
        const int l = (T.sizeof * 2); // Needs to be int to avoid suffix
    const defaultFormat = "X" ~ l.stringof ~ "#";

    // Needs to support base 2 at most, plus an optional prefix
    // of 2 chars max
    char[T.sizeof * 8 + 2] buff = void;
    se(Integer.format(buff, cast(ptrdiff_t) v,
                      (f.format.length ? f.format : defaultFormat)), f);
}


/*******************************************************************************

    Represent all possible boolean values that can be set in FormatInfo.flags

*******************************************************************************/

private enum Flags : ubyte
{
    None        = 0x00,     /// Default
    Format      = 0x01,     /// There was a formatting string (even if empty)
    Error       = 0x02,     /// An error happened during formatting, bail out
    AlignLeft   = 0x04,     /// Left alignment requested (via ',-' or '.-')
    AlignRight  = 0x08,     /// Right alignment requested (via ',' or '.')
    Crop        = 0x10,     /// Crop to width (via '.')
    Index       = 0x20,     /// An index was explicitly provided
    Width       = 0x40,     /// A width was explicitly provided
    Nested      = 0x80,     /// We are formatting something nested
                            ///   (i.e. in an aggregate type or an array)
}

/*******************************************************************************

    Internal struct to hold information about the format specification

*******************************************************************************/

private struct FormatInfo
{
    /***************************************************************************

        Format string, might be empty

        E.g. "{}" gives an empty `format`, and so does "{0}"
        The string "{d}" and "{0,10:f}" give 'd' and 'f', respectively.

    ***************************************************************************/

    public cstring format;

    /***************************************************************************

        Explicitly requested index to use, only meaningful if flags.Index is set

    ***************************************************************************/

    public size_t index;

    /***************************************************************************

        Output width explicitly requested, only meaningful if flags.Width is set

    ***************************************************************************/

    public size_t width;

    /***************************************************************************

        Grab bag of boolean values, check `Flags` enum for complete doc

    ***************************************************************************/

    public Flags flags;
}


/*******************************************************************************

    Original tango Layout unittest, minus changes of behaviour

    Copyright:
        These unit tests come from `tango.text.convert.Layout`.
        Copyright Kris & Larsivi

    Note:
        These tests use `assert` instead of `ocean.core.Test.test`
        since the latter will in the future use `format` to format its output,
        thus creating a circular dependency.

*******************************************************************************/

unittest
{
    // basic layout tests
    assert(format("abc") == "abc");
    assert(format("{0}", 1) == "1");


    assert(format("{0}", -1) == "-1");

    assert(format("{}", 1) == "1");
    assert(format("{} {}", 1, 2) == "1 2");
    assert(format("{} {0} {}", 1, 3) == "1 1 3");
    assert(format("{} {0} {} {}", 1, 3) == "1 1 3 {invalid index}");
    assert(format("{} {0} {} {:x}", 1, 3) == "1 1 3 {invalid index}");

    assert(format("{0}", true) == "true");
    assert(format("{0}", false) == "false");

    assert(format("{0}", cast(byte)-128) == "-128");
    assert(format("{0}", cast(byte)127) == "127");
    assert(format("{0}", cast(ubyte)255) == "255");

    assert(format("{0}", cast(short)-32768 ) == "-32768");
    assert(format("{0}", cast(short)32767) == "32767");
    assert(format("{0}", cast(ushort)65535) == "65535");
    assert(format("{0:x4}", cast(ushort)0xafe) == "0afe");
    assert(format("{0:X4}", cast(ushort)0xafe) == "0AFE");

    assert(format("{0}", -2147483648) == "-2147483648");
    assert(format("{0}", 2147483647) == "2147483647");
    assert(format("{0}", 4294967295) == "4294967295");

    // large integers
    assert(format("{0}", -9223372036854775807L) == "-9223372036854775807");
    assert(format("{0}", 0x8000_0000_0000_0000L) == "9223372036854775808");
    assert(format("{0}", 9223372036854775807L) == "9223372036854775807");
    assert(format("{0:X}", 0xFFFF_FFFF_FFFF_FFFF) == "FFFFFFFFFFFFFFFF");
    assert(format("{0:x}", 0xFFFF_FFFF_FFFF_FFFF) == "ffffffffffffffff");
    assert(format("{0:x}", 0xFFFF_1234_FFFF_FFFF) == "ffff1234ffffffff");
    assert(format("{0:x19}", 0x1234_FFFF_FFFF) == "00000001234ffffffff");
    assert(format("{0}", 18446744073709551615UL) == "18446744073709551615");
    assert(format("{0}", 18446744073709551615UL) == "18446744073709551615");

    // fragments before and after
    assert(format("d{0}d", "s") == "dsd");
    assert(format("d{0}d", "1234567890") == "d1234567890d");

    // brace escaping
    assert(format("d{0}d", "<string>") == "d<string>d");
    assert(format("d{{0}d", "<string>") == "d{0}d");
    assert(format("d{{{0}d", "<string>") == "d{<string>d");
    assert(format("d{0}}d", "<string>") == "d<string>}d");

    // hex conversions, where width indicates leading zeroes
    assert(format("{0:x}", 0xafe0000) == "afe0000");
    assert(format("{0:x7}", 0xafe0000) == "afe0000");
    assert(format("{0:x8}", 0xafe0000) == "0afe0000");
    assert(format("{0:X8}", 0xafe0000) == "0AFE0000");
    assert(format("{0:X9}", 0xafe0000) == "00AFE0000");
    assert(format("{0:X13}", 0xafe0000) == "000000AFE0000");
    assert(format("{0:x13}", 0xafe0000) == "000000afe0000");

    // decimal width
    assert(format("{0:d6}", 123) == "000123");
    assert(format("{0,7:d6}", 123) == " 000123");
    assert(format("{0,-7:d6}", 123) == "000123 ");

    // width & sign combinations
    assert(format("{0:d7}", -123) == "-0000123");
    assert(format("{0,7:d6}", 123) == " 000123");
    assert(format("{0,7:d7}", -123) == "-0000123");
    assert(format("{0,8:d7}", -123) == "-0000123");
    assert(format("{0,5:d7}", -123) == "-0000123");

    // Negative numbers in various bases
    assert(format("{:b}", cast(byte) -1) == "11111111");
    assert(format("{:b}", cast(short) -1) == "1111111111111111");
    assert(format("{:b}", cast(int) -1)
           , "11111111111111111111111111111111");
    assert(format("{:b}", cast(long) -1)
           , "1111111111111111111111111111111111111111111111111111111111111111");

    assert(format("{:o}", cast(byte) -1) == "377");
    assert(format("{:o}", cast(short) -1) == "177777");
    assert(format("{:o}", cast(int) -1) == "37777777777");
    assert(format("{:o}", cast(long) -1) == "1777777777777777777777");

    assert(format("{:d}", cast(byte) -1) == "-1");
    assert(format("{:d}", cast(short) -1) == "-1");
    assert(format("{:d}", cast(int) -1) == "-1");
    assert(format("{:d}", cast(long) -1) == "-1");

    assert(format("{:x}", cast(byte) -1) == "ff");
    assert(format("{:x}", cast(short) -1) == "ffff");
    assert(format("{:x}", cast(int) -1) == "ffffffff");
    assert(format("{:x}", cast(long) -1) == "ffffffffffffffff");

    // argument index
    assert(format("a{0}b{1}c{2}", "x", "y", "z") == "axbycz");
    assert(format("a{2}b{1}c{0}", "x", "y", "z") == "azbycx");
    assert(format("a{1}b{1}c{1}", "x", "y", "z") == "aybycy");

    // alignment does not restrict the length
    assert(format("{0,5}", "hellohello") == "hellohello");

    // alignment fills with spaces
    assert(format("->{0,-10}<-", "hello") == "->hello     <-");
    assert(format("->{0,10}<-", "hello") == "->     hello<-");
    assert(format("->{0,-10}<-", 12345) == "->12345     <-");
    assert(format("->{0,10}<-", 12345) == "->     12345<-");

    // chop at maximum specified length; insert ellipses when chopped
    assert(format("->{.5}<-", "hello") == "->hello<-");
    assert(format("->{.4}<-", "hello") == "->hell...<-");
    assert(format("->{.-3}<-", "hello") == "->...llo<-");

    // width specifier indicates number of decimal places
    assert(format("{0:f}", 1.23f) == "1.23");
    assert(format("{0:f4}", 1.23456789L) == "1.2346");
    assert(format("{0:e4}", 0.0001) == "1.0000e-04");

    // 'f.' & 'e.' format truncates zeroes from floating decimals
    assert(format("{:f4.}", 1.230) == "1.23");
    assert(format("{:f6.}", 1.230) == "1.23");
    assert(format("{:f1.}", 1.230) == "1.2");
    assert(format("{:f.}", 1.233) == "1.23");
    assert(format("{:f.}", 1.237) == "1.24");
    assert(format("{:f.}", 1.000) == "1");
    assert(format("{:f2.}", 200.001) == "200");

    // array output
    int[] a = [ 51, 52, 53, 54, 55 ];
    assert(format("{}", a) == "[51, 52, 53, 54, 55]");
    assert(format("{:x}", a) == "[33, 34, 35, 36, 37]");
    assert(format("{,-4}", a) == "[51  , 52  , 53  , 54  , 55  ]");
    assert(format("{,4}", a) == "[  51,   52,   53,   54,   55]");
    int[][] b = [ [ 51, 52 ], [ 53, 54, 55 ] ];
    assert(format("{}", b) == "[[51, 52], [53, 54, 55]]");

    char[1024] static_buffer;
    static_buffer[0..10] = "1234567890";

    assert (format("{}", static_buffer[0..10]) == "1234567890");

    // sformat()
    mstring buffer;
    assert(sformat(buffer, "{}", 1) == "1");
    assert(buffer == "1");

    buffer.length = 0;
    enableStomping(buffer);
    assert(sformat(buffer, "{}", 1234567890123) == "1234567890123");
    assert(buffer == "1234567890123");

    auto old_buffer_ptr = buffer.ptr;
    buffer.length = 0;
    enableStomping(buffer);
    assert(sformat(buffer, "{}", 1.24) == "1.24");
    assert(buffer == "1.24");
    assert(buffer.ptr == old_buffer_ptr);

    interface I
    {
    }

    class C : I
    {
        override istring toString()
        {
            return "something";
        }
    }

    C c = new C;
    I i = c;

    assert (format("{}", i) == "something");
    assert (format("{}", c) == "something");

    static struct S
    {
        istring toString()
        {
            return "something";
        }
    }

    assert(format("{}", S.init) == "something");

    // Time struct
    // Should result in something similar to "01/01/70 00:00:00" but it's
    // dependent on the system locale so we just make sure that it's handled
    version(none)
    {
        assert(format("{}", Time.epoch1970).length);
    }


    // snformat is supposed to overwrite the provided buffer without changing
    // its length and ignore any remaining formatted data that does not fit
    mstring target;
    snformat(target, "{}", 42);
    assert(target.ptr is null);
    target.length = 5; target[] = 'a';
    snformat(target, "{}", 42);
    assert(target, "42aaa");
}


/*******************************************************************************

    Tests for the new behaviour that diverge from the original Layout unit tests

*******************************************************************************/

unittest
{
    // This is handled as a pointer, not as an integer literal
    assert(format("{}", null) == "null");

    // Imaginary and complex numbers aren't supported in D2
    // assert(format("{0:f}", 1.23f*1i) == "1.23*1i");
    // See the original Tango's code for more examples

    static struct S2 { }
    assert(format("{}", S2.init) == "{ empty struct }");
    // This used to produce '{unhandled argument type}'

    // Basic wchar / dchar support
    assert(format("{}", "42"w) == "42");
    assert(format("{}", "42"d) == "42");
    wchar wc = '4';
    dchar dc = '2';
    assert(format("{}", wc) == "4");
    assert(format("{}", dc) == "2");

    assert(format("{,3}", '8') == "  8");

    /*
     * Associative array formatting used to be in the form `{key => value, ...}`
     * However this looks too much like struct, and does not match AA literals
     * syntax (hence it's useless for any code formatting).
     * So it was changed to `[ key: value, ... ]`
     */

    // integer AA
    ushort[long] d;
    d[42] = 21;
    d[512] = 256;
    cstring formatted = format("{}", d);
    assert(formatted == "[ 42: 21, 512: 256 ]"
           || formatted == "[ 512: 256, 42: 21 ]");

    // bool/string AA
    bool[istring] e;
    e["key"] = false;
    e["value"] = true;
    formatted = format("{}", e);
    assert(formatted == `[ "key": false, "value": true ]`
           || formatted == `[ "value": true, "key": false ]`);

    // string/double AA
    mstring[double] f;
    f[ 2.0 ] = "two".dup;
    f[ 3.14 ] = "PI".dup;
    formatted = format("{}", f);
    assert(formatted == `[ 2.00: "two", 3.14: "PI" ]`
           || formatted == `[ 3.14: "PI", 2.00: "two" ]`);

    // This used to yield `[aa, bb]` but is now quoted
    assert(format("{}", [ "aa", "bb" ]) == `["aa", "bb"]`);
}


/*******************************************************************************

    Additional unit tests

*******************************************************************************/

unittest
{
    // This was not tested by tango, but the behaviour was the same
    assert(format("{0", 42) == "{missing closing '}'}");

    // Wasn't tested either, but also the same behaviour
    assert(format("foo {1} bar", 42) == "foo {invalid index} bar");

    // Typedefs are correctly formatted
    mixin(Typedef!(ulong, "RandomTypedef"));
    RandomTypedef r;
    assert(format("{}", r) == "0");

    // Support for new sink-based toString
    static struct S1
    {
        void toString (FormatterSink sink)
        {
            sink("42424242424242");
        }
    }
    S1 s1;
    assert(format("The answer is {0.2}", s1) == "The answer is 42...");

    // For classes too
    static class C1
    {
        void toString (FormatterSink sink)
        {
            sink("42424242424242");
        }
    }
    C1 c1 = new C1;
    assert(format("The answer is {.2}", c1) == "The answer is 42...");

    // Compile time support is awesome, isn't it ?
    static struct S2
    {
        void toString (FormatterSink sink, cstring default_ = "42")
        {
            sink(default_);
        }
    }
    S2 s2;
    assert(format("The answer is {0.2}", s2) == "The answer is 42");

    // Support for formatting struct (!)
    static struct S3
    {
        C1 c;
        int a = 42;
        int* ptr;
        char[] foo;
        cstring bar = "Hello World";
    }
    S3 s3;
    assert(format("Woot {} it works", s3)
           == `Woot { c: null, a: 42, ptr: null, foo: null, bar: "Hello World" } it works`);

    // Pointers are nice too
    int* x = cast(int*)0x2A2A_0000_2A2A;
    assert(format("Here you go: {1}", 42, x) == "Here you go: 0X00002A2A00002A2A");

    // Null AA / array
    int[] empty_arr;
    int[int] empty_aa;
    assert(format("{}", empty_arr) == "null");
    assert(format("{}", empty_aa) == "null");

    // Sadly empty != null
    int[1] static_arr;
    assert(format("{}", static_arr[$ .. $]) == "[]");

    empty_aa[42] = 42;
    empty_aa.remove(42);
    assert(format("{}", empty_aa) == "[:]");

    // Enums
    enum Foo : ulong
    {
        A = 0,
        B = 1,
        FooBar = 42
    }

    Foo f = Foo.FooBar;
    assert("42" == format("{}", f));
    f = cast(Foo)36;
    assert("36" == format("{}", f));

    // Chars
    static struct CharC { char c = 'H'; }
    char c = '4';
    CharC cc;
    assert("4" == format("{}", c));
    assert("{ c: 'H' }" == format("{}", cc));

    // void[] array are 'special'
    ubyte[5] arr = [42, 43, 44, 45, 92];
    void[] varr = arr;
    assert(format("{}", varr) == "[42, 43, 44, 45, 92]");

    const ubyte[5] carr = [42, 43, 44, 45, 92];
    auto cvarr = carr; // Immutable, cannot be marked `const` in D1
    assert(format("{}", cvarr) == "[42, 43, 44, 45, 92]");

    // Function ptr / delegates
    auto func = cast(int function(char[], char, int)) 0x4444_1111_2222_3333;
    int delegate(void[], char, int) dg;
    dg.funcptr = cast(typeof(dg.funcptr)) 0x1111_2222_3333_4444;
    dg.ptr     = cast(typeof(dg.ptr))     0x5555_6666_7777_8888;
    assert(format("{}", func)
           == "int function(char[], char, int): 0X4444111122223333");
    assert(format("{}", dg)
           == "int delegate(void[], char, int): { funcptr: 0X1111222233334444, ptr: 0X5555666677778888 }");
}

// Const tests
unittest
{
    const int ai = 42;
    const double ad = 42.00;
    static struct Answer_struct { int value; }
    static class Answer_class
    {
        public override istring toString () /* d1to2fix_inject: const */
        {
            return "42";
        }
    }

    Const!(Answer_struct) as = Answer_struct(42);
    auto ac = new Const!(Answer_class);

    assert(format("{}", ai) == "42");
    assert(format("{:f2}", ad) == "42.00", format("{:f2}", ad));
    assert(format("{}", as) == "{ value: 42 }");
    assert(format("{}", ac) == "42");
}

// Check that `IsTypeofNull` does its job,
// and that pointers to objects are not dereferenced
unittest
{
    // Since `Object* o; istring s = o.toString();`
    // compiles, the test for `toString` used to pass
    // on pointers to object, which is wrong.
    // Fixed in sociomantic/ocean#1605
    Object* o = cast(Object*) 0xDEADBEEF_DEADBEEF;
    void* ptr = cast(void*) 0xDEADBEEF_DEADBEEF;

    const istring expected = "0XDEADBEEFDEADBEEF";
    istring object_str = format("{}", o);
    istring ptr_str = format("{}", ptr);
    istring null_str = format("{}", null);

    assert(ptr_str != null_str);
    assert(object_str != null_str);
    assert(ptr_str == expected);
    assert(object_str == expected);
}

// Check for pointers to Typedef
unittest
{
    mixin(Typedef!(ulong, "Typedefed"));
    mixin(Typedef!(Typedefed*, "TypedefedPtr"));

    Typedefed* t1 =   cast(Typedefed*)   0xDEADBEEF_00000000;
    version (D_Version2)
        TypedefedPtr t2 = cast(Typedefed*)   0xDEADBEEF_DEADBEEF;
    else
        TypedefedPtr t2 = cast(TypedefedPtr) 0xDEADBEEF_DEADBEEF;

    assert(format("{}", t1) == "0XDEADBEEF00000000");
    assert(format("{}", t2) == "0XDEADBEEFDEADBEEF");
}<|MERGE_RESOLUTION|>--- conflicted
+++ resolved
@@ -237,11 +237,7 @@
 deprecated("Use the overload which accepts a `FormatterSink` instead")
 public bool sformat (Args...) (Sink sink, cstring fmt, Args args)
 {
-<<<<<<< HEAD
-    return sformat!(Args)((cstring s) { sink(s); }, fmt, args);
-=======
     return sformat((cstring s) { sink(s); }, fmt, args);
->>>>>>> 5a6080cc
 }
 
 
