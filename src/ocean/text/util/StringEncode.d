/*******************************************************************************

    Character encoding conversion.

    Character encoding conversion using the C iconv library
    (ocean.text.util.c.Iconv).

    Usage:
        This module can be used by creating an instance of the StringEncode
        class with the template parameters of the desired character encoding
        conversion:

        ---

            auto string_enc = new StringEncode!("ISO-8859-1", "UTF-8");

        ---

        The conversion function is called as follows:

        ---

            char[] input = "A string to be converted";
            char[] output; // The buffer which is written into

            string_enc.convert(input, output);

        ---

    Copyright:
        Copyright (c) 2009-2016 Sociomantic Labs GmbH.
        All rights reserved.

    License:
        Boost Software License Version 1.0. See LICENSE_BOOST.txt for details.
        Alternatively, this file may be distributed under the terms of the Tango
        3-Clause BSD License (see LICENSE_BSD.txt for details).

*******************************************************************************/

module ocean.text.util.StringEncode;



/*******************************************************************************

    Imports

*******************************************************************************/

import ocean.transition;

import ocean.text.util.c.iconv;

import ocean.stdc.errno;

/******************************************************************************

    IconvException

*******************************************************************************/

class IconvException : Exception
{
    const MSG = "Iconv: Error";

    this ( istring msg = MSG, istring file = __FILE__, int line = __LINE__ )
    {
        super(msg, file, line);
    }

<<<<<<< HEAD
    /**************************************************************************
=======
    deprecated("Use plain constructor/throw instead")
    static void opCall ( Args ... ) ( Args args )
    {
        throw new IconvException(args);
    }

    alias .InvalidMbSeq InvalidMbSeq;
    alias .IncompleteMbSeq IncompleteMbSeq;
}
>>>>>>> e250ba9c

/**************************************************************************

    Invalid Multibyte Sequence

 **************************************************************************/

class InvalidMbSeq :  IconvException
{
    const msg = "Iconv: Invalid Multibyte Sequence";

    this ( istring file = __FILE__, int line = __LINE__ )
    {
        super(this.msg, file, line);
    }
}

/**************************************************************************

    Incomplete Multibyte Sequence

 **************************************************************************/

class IncompleteMbSeq :  IconvException
{
    const msg = "Iconv: Incomplete Multibyte Sequence";

    this ( istring file = __FILE__, int line = __LINE__ )
    {
        super(this.msg, file, line);
    }
}

/*******************************************************************************

    Encoder interface.

*******************************************************************************/

interface StringEncoder
{
    /***************************************************************************

        Converts a string from one encoding to another.

        Params:
            input = string to convert
            output = converted string

    ***************************************************************************/

    public void convert ( cstring input, ref mstring output );
}



/*******************************************************************************

    StringEncode class
    The template parameters are the character encoding types for the input
    and output of the converter.

*******************************************************************************/

public class StringEncode ( istring fromcode, istring tocode ) : StringEncoder
{
    /***************************************************************************

        The conversion descriptor which iconv uses internally

    ***************************************************************************/

    private ConversionDescriptor cd;


    /***************************************************************************

        Exceptions which could be thrown by this class. (These are created as
        class members so that there is no risk of convert() being called over
        and over, and newing exceptions each time, leading to an accumulation of
        memory over time.)

    ***************************************************************************/

    private IconvException.InvalidMbSeq exception_InvalidMbSeq;

    private IconvException.IncompleteMbSeq exception_IncompleteMbSeq;

    private IconvException exception_Generic;


    /***************************************************************************

        Constructor.
        Initialises iconv with the desired character encoding conversion types,
        and sets default values for the public bool properties above.

    ***************************************************************************/

    public this ( )
    {
        this.cd = iconv_open(tocode.ptr, fromcode.ptr);

        this.exception_InvalidMbSeq = new IconvException.InvalidMbSeq;

        this.exception_IncompleteMbSeq = new IconvException.IncompleteMbSeq;

        this.exception_Generic = new IconvException;
    }


    /***************************************************************************

        Destructor.
        Simply closes down the C iconv library.

    ***************************************************************************/

    private ~this ( )
    {
        iconv_close(this.cd);
    }

    /***************************************************************************

        Converts a string in one encoding type to another (as specified by the
        class' template parameters).

        Makes a guess at the required size of output buffer, simply setting it
        to the same size as the input buffer. Then repeatedly tries converting
        the input and increasing the size of the output buffer until the
        conversion succeeds.

        To avoid repeated memory allocation, if you need to call this function
        many times, it's best to always pass the same output buffer.

        Params:
            input = the array of characters to be converted.
            output = array of characters which will be filled with the results
                     of the conversion. The output array is resized to fit the
                     results.

    ***************************************************************************/

    public override void convert ( cstring input, ref mstring output )
    {
        enableStomping(output);
        output.length = input.length;
        enableStomping(output);

        // Do the conversion. Keep trying until there is no E2BIG error.
        size_t inbytesleft  = input.length;
        size_t outbytesleft = output.length;
        Const!(char)* inptr  = input.ptr;
        char* outptr = output.ptr;

        ptrdiff_t result;

        bool too_big = false;

        do
        {
            // Attempt the conversion
            result = iconv(this.cd, &inptr, &inbytesleft, &outptr, &outbytesleft);

            // If it wasn't E2BIG, we're finished
            too_big = (result < 0 && errno() == E2BIG);

            if (too_big)
            {
                // Conversion failed because the output buffer was too small.
                // Resize the output buffer and try again.
                // To improve performance, we pass the number of bytes already
                // processed to iconv. But, because extending the buffer may
                // result in a memory allocation, outptr may become invalid.

                // Convert 'outptr' to an index
                size_t out_so_far = outptr - output.ptr;

                output.length = output.length + input.length;
                outbytesleft += input.length;

                // Readjust outptr to the same position relative to output.ptr,
                // in case memory allocation just occured
                outptr = output.ptr + out_so_far;
            }
        }
        while ( too_big );

        output.length = output.length - outbytesleft;
        enableStomping(output);

        // Check for any errors from iconv and throw them as exceptions
        if (result < 0)
        {
            switch (errno())
            {
                case EILSEQ:
                    throw this.exception_InvalidMbSeq;

                case EINVAL:
                    throw this.exception_IncompleteMbSeq;

                default:
                    throw this.exception_Generic;
            }
        }
    }
}



/*******************************************************************************

    String encoder sequence. Runs a sequence of encoders over a string until one
    achieves a successful encoding.

    Template_Params:
        Encoders = tuple of types of encoders

*******************************************************************************/

public class StringEncoderSequence ( Encoders... )
{
    /***************************************************************************

        Static constructor - ensures that all template types implement the
        Encoder interface.

    ***************************************************************************/

    static this ( )
    {
        foreach ( E; Encoders )
        {
            static assert(is(E : StringEncoder));
        }
    }


    /***************************************************************************

        Array of encoders.

    ***************************************************************************/

    private StringEncoder[] encoders;


    /***************************************************************************

        Constructor. News an instance of each of the template types.

    ***************************************************************************/

    public this ( )
    {
        foreach ( E; Encoders )
        {
            this.encoders ~= new E;
        }
    }


    version (D_Version2) {}
    else
    {
        /***********************************************************************

            Disposer. Deletes encoders.

        ***********************************************************************/

        override void dispose ( )
        {
            foreach ( e; this.encoders )
            {
                delete e;
            }
        }
    }


    /***************************************************************************

        Runs the encoders in sequence until one succeeds.

        This method is aliased with opCall.

        Params:
            input = text to convert
            output = converted text

        Returns:
            converted text, or "" if all encoders failed.

    ***************************************************************************/

    public mstring convert ( cstring input, ref mstring output )
    {
        output.length = 0;
        enableStomping(output);

        foreach ( e; this.encoders )
        {
            try
            {
                if ( convert(e, input, output) )
                {
                    return output;
                }
            }
            // Exceptions thrown by an encoder are ignored.
            catch ( IconvException.InvalidMbSeq e )
            {
            }
            catch ( IconvException.IncompleteMbSeq e )
            {
            }
            catch ( IconvException e )
            {
            }
        }

        output.length = 0;
        enableStomping(output);
        return output;
    }

    public alias convert opCall;


    /***************************************************************************

        Attempts to convert the given text with the given encoder.

        Params:
            encoder = encoder to use
            input = text to convert
            output = converted text

        Returns:
            true if the text was converted successfully

    ***************************************************************************/

    private bool convert ( StringEncoder encoder, cstring input, ref mstring output )
    {
        try
        {
            encoder.convert(input, output);
            return true;
        }
        catch ( IconvException.InvalidMbSeq )
        {
            return false;
        }
    }
}

///
unittest
{
    alias StringEncode!("UTF-8", "UTF-8//TRANSLIT") Utf8Converter;
    alias StringEncode!("ISO-8859-1", "UTF-8//TRANSLIT") Iso_8859_1_Converter;
    alias StringEncoderSequence!(Utf8Converter, Iso_8859_1_Converter) Utf8Encoder;

    Utf8Encoder utf8_encoder = new Utf8Encoder();
    mstring buff;
    utf8_encoder.convert("Soon\u2122", buff);
    assert(buff == "Soon™", buff);
}<|MERGE_RESOLUTION|>--- conflicted
+++ resolved
@@ -69,19 +69,9 @@
         super(msg, file, line);
     }
 
-<<<<<<< HEAD
-    /**************************************************************************
-=======
-    deprecated("Use plain constructor/throw instead")
-    static void opCall ( Args ... ) ( Args args )
-    {
-        throw new IconvException(args);
-    }
-
     alias .InvalidMbSeq InvalidMbSeq;
     alias .IncompleteMbSeq IncompleteMbSeq;
 }
->>>>>>> e250ba9c
 
 /**************************************************************************
 
