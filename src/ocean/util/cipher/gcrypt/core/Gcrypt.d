/*******************************************************************************

<<<<<<< HEAD
    Template for gcrypt algorithms which require an initialisation vector.
=======
    Templates for gcrypt algorithms
>>>>>>> 73d58c13

    Requires linking with libgcrypt:
            -L-lgcrypt

<<<<<<< HEAD
    This module has support for algorithms that require an initialisation vector
    but it could be easily adapted (/split) to support other algorithms too.

    See_Also: https://gnupg.org/documentation/manuals/gcrypt/index.html
=======
    See_Also:
>>>>>>> 73d58c13

    Copyright:
        Copyright (c) 2009-2016 Sociomantic Labs GmbH.
        All rights reserved.

    License:
        Boost Software License Version 1.0. See LICENSE_BOOST.txt for details.
        Alternatively, this file may be distributed under the terms of the Tango
        3-Clause BSD License (see LICENSE_BSD.txt for details).

        Bear in mind this module provides bindings to an external library that
        has its own license, which might be more restrictive. Please check the
        external library license to see which conditions apply for linking.

*******************************************************************************/

module ocean.util.cipher.gcrypt.core.Gcrypt;


/*******************************************************************************

    Imports

*******************************************************************************/

import ocean.util.cipher.gcrypt.c.gcrypt;
import ocean.transition;


/*******************************************************************************

    Alias for the libgcrypt algorithm

*******************************************************************************/

public alias gcry_cipher_algos Algorithm;

/*******************************************************************************

    Alias for the libgcrypt modes

*******************************************************************************/

public alias gcry_cipher_modes Mode;


/*******************************************************************************

    Reusable exception class

*******************************************************************************/

public class GcryptException : Exception
{
    import ocean.core.Exception;
    import ocean.util.cipher.gcrypt.c.gcrypt;
    import ocean.stdc.stringz;

    /***************************************************************************

        Mixin the reusable exception parts

    ***************************************************************************/

    mixin ReusableExceptionImplementation!();

    /***************************************************************************

        Throw if variable error indicates an error. The exception message is
        set to contain the error from libgcrypt.

        Params:
            error = error code from gcrypt
            file = file from which this exception can be thrown
            line = line from which this exception can be thrown

        Throws:
            this if error != 0

    ***************************************************************************/

    public void throwIfGcryptError ( gcry_error_t error,
                                     istring file = __FILE__,
                                     int line = __LINE__  )
    {
        if ( error )
        {
            this.setGcryptErrorMsg(error, file, line);
            throw this;
        }
    }

    /***************************************************************************

        Throw if len != expected, with exception message explaining
        the issue.

        Params:
            id = identifier for message formatting
            len = actual length
            expected = expected length
            file = file from which this exception can be thrown
            line = line from which this exception can be thrown

        Throws:
            this if iv_length != block_size

    ***************************************************************************/

    public void throwIfLenMismatch ( cstring id, size_t len,
                                     size_t expected,
                                     istring file = __FILE__,
                                     int line = __LINE__  )
    {
        if ( len != expected )
        {
            this.set(id, file, line)
                .append(` length is: `)
                .append(len)
                .append(` but needs to be `)
                .append(expected);
            throw this;
        }
    }

    /***************************************************************************

        Throws a new instance of this class if `error` indicates an error. The
        exception message is set to contain the error from libgcrypt.

        Params:
            error = error code from gcrypt
            file = file from which this exception can be thrown
            line = line from which this exception can be thrown

        Throws:
            a new instance of this class if error != 0

    ***************************************************************************/

    public static void throwNewIfGcryptError ( gcry_error_t error,
                                               istring file = __FILE__,
                                               int line = __LINE__ )
    {
        if (error)
        {
            auto e = new typeof(this);
            e.setGcryptErrorMsg(error, file, line);
            throw e;
        }
    }

    /***************************************************************************

        Set the exception message to contain the error from libgcrypt.

        Params:
            error = error code from gcrypt
            file = file from which this exception can be thrown
            line = line from which this exception can be thrown

    ***************************************************************************/

    private void setGcryptErrorMsg ( gcry_error_t error,
                                     istring file = __FILE__,
                                     int line = __LINE__  )
    {
        this.set(`Error: "`, file, line)
            .append(fromStringz(gcry_strerror(error)))
            .append(`" Source: "`)
            .append(fromStringz(gcry_strsource(error)))
            .append(`"`);
    }
}

/*******************************************************************************

    Alias to preserve old, deprecated Gcrypt template name.

*******************************************************************************/

deprecated("Use GcryptNoIV or GcryptWithIV instead")
public alias GcryptWithIV Gcrypt;

/*******************************************************************************

    Gcrypt algorithm base class template.

    Template_Params:
        algorithm = algorithm which this class uses for en/decryption
        mode  = algorithm mode which this class uses for en/decryption

    (The algorithm and mode are provided as template arguments, rather than
    run-time arguments to the constructor, because it's useful to provide static
    methods which return information about the algorithm (required_key_len(),
    for example).)

*******************************************************************************/

private class GcryptBase ( Algorithm algorithm, Mode mode )
{
    /***************************************************************************

        Gcrypt handle. Set by the call to gcry_cipher_open() in the ctor, if
        successful.

    ***************************************************************************/

    protected gcry_cipher_hd_t handle;

    /***************************************************************************

        Reusable exception

    ***************************************************************************/

    protected GcryptException exception;

    /***************************************************************************

        Constructs the class and sets gcrypt to use the specified algorithm,
        mode, and key.

        Params:
            key = the key to use.

        Throws:
            A GcryptException if gcrypt fails to open or the key fails to be set

    ***************************************************************************/

    public this ( in void[] key )
    {
        this.exception = new GcryptException;

        with ( gcry_ctl_cmds )
        {
            // We don't need secure memory
            auto err = gcry_control(GCRYCTL_DISABLE_SECMEM, 0);
            this.exception.throwIfGcryptError(err);

            err = gcry_control(GCRYCTL_INITIALIZATION_FINISHED, 0);
            this.exception.throwIfGcryptError(err);
        }

        // Open gcrypt with specified algorithm and mode
        uint flags = 0;
        auto err = gcry_cipher_open(&this.handle, algorithm, mode, flags);
        this.exception.throwIfGcryptError(err);

        // Set the key, since we don't call gcrypt's reset function we only need
        // to do this once.
        this.setKey(key);
    }

    /***************************************************************************

        Destructor; closes gcrypt

    ***************************************************************************/

    ~this ( )
    {
        if ( this.handle !is null )
            this.close();
    }

    /***************************************************************************

        Returns:
            required length of encryption key (in bytes) for this algorithm

    ***************************************************************************/

    public static size_t required_key_len ( )
    out ( blk_len )
    {
        assert(blk_len != 0);
    }
    body
    {
        return gcry_cipher_get_algo_keylen(algorithm);
    }

    /***************************************************************************

        Returns:
            required length of one block (in bytes) for this algorithm

    ***************************************************************************/

    public static size_t required_blk_len ( )
    out ( key_len )
    {
        assert(key_len != 0);
    }
    body
    {
        return gcry_cipher_get_algo_blklen(algorithm);
    }

    /***************************************************************************

        Relinquishes the gcrypt instance used internally. It is not possible to
        use any methods of this instance after calling this method -- only call
        this when you are certain that you're finished.

    ***************************************************************************/

    public void close ( )
    {
        gcry_cipher_close(this.handle);
        this.handle = null;
    }

    /***************************************************************************

        Set the key to use.

        Params:
            key = the encryption key

        Throws:
            A GcryptException if the key failed to be set

    ***************************************************************************/

    protected void setKey ( in void[] key )
    {
        this.exception.throwIfLenMismatch("key", key.length,
            this.required_key_len);

        auto err = gcry_cipher_setkey(this.handle, key.ptr, key.length);
        this.exception.throwIfGcryptError(err);
    }

    /***************************************************************************

        Unittests for the class. Note that as this class is a template, the
        unittests will not be run unless it is instantiated (see modules in
        ocean.util.cipher.gcrypt).

    ***************************************************************************/

    version ( UnitTest )
    {
        import ocean.core.Test;

        /***********************************************************************

            Helper function to generate a void[] of the specified length, filled
            with bytes of incrementing value.

            Params:
                length = number of bytes to generate

            Returns:
                void[] containing the specified number of bytes, with
                incrementing values

        ***********************************************************************/

        private static void[] generateString ( size_t length )
        {
            auto str = new ubyte[length];
            ubyte i;
            foreach ( ref v; str )
            {
                v = i++;
            }
            return str;
        }

        /***********************************************************************

            Helper function to generate a void[] suitable for use as a key in
            unittests.

            Returns:
                void[] of the correct length for a key

        ***********************************************************************/

        public static void[] generateKey ( )
        {
            return generateString(typeof(this).required_key_len);
        }

        /***********************************************************************

            Helper function to generate a char[] suitable for use as a message
            to encrypt in unittests. For compatibility with certain algorithms,
            a message of the defined block-length is generated.

            Returns:
                char[] of the correct length

        ***********************************************************************/

        public static char[] generateMessage ( )
        {
            auto length = typeof(this).required_blk_len;
            auto str = new char[length];
            char i = 'a';
            foreach ( ref v; str )
            {
                v = i++;
            }
            return str;
        }
    }

    /***************************************************************************

        Test that only keys of the correct length are acceptable.

    ***************************************************************************/

    unittest
    {
        auto key = generateKey();

        // Too short should fail
        testThrown!(GcryptException)(new typeof(this)(key[0 .. $-1]));

        // Too long should fail
        key.length = key.length + 1;
        testThrown!(GcryptException)(new typeof(this)(key));
        key.length = key.length - 1;

        // The correct length should succeed
        new typeof(this)(key);
    }
}

/*******************************************************************************

    Gcrypt algorithm template for algorithms with initialization vectors.

    Params:
        algorithm = algorithm which this class uses for en/decryption
        mode = algorithm mode which this class uses for en/decryption

*******************************************************************************/

public class GcryptWithIV ( Algorithm algorithm, Mode mode )
    : GcryptBase!(algorithm, mode)
{
    /***************************************************************************

        Constructor

        Params:
            key = the key to use.

        Throws:
            A GcryptException if gcrypt fails to open or the key fails to be set

    ***************************************************************************/

    public this ( in void[] key )
    {
        super(key);
    }

    /***************************************************************************

        Encrypt the content of buffer in place.

        Params:
            buffer = the content to be encrypted in place
            iv = the initialisation vector to use

        Throws:
            if setting the init vector or the encryption fails

    ***************************************************************************/

    public void encrypt ( mstring buffer, in void[] iv )
    {
        assert(this.handle);

        if ( !buffer.length )
            return;

        this.setInitVector(iv);

        auto err =
            gcry_cipher_encrypt(this.handle, buffer.ptr, buffer.length, null, 0);
        this.exception.throwIfGcryptError(err);
    }

    /***************************************************************************

        Decrypt the content of buffer in place.

        Params:
            buffer = the content to be decrypted in place
            iv = the initialisation vector to use

        Throws:
            if setting the init vector or the decryption fails

    ***************************************************************************/

    public void decrypt ( mstring buffer, in void[] iv )
    {
        assert(this.handle);

        if ( !buffer.length )
            return;

        this.setInitVector(iv);

        auto err =
            gcry_cipher_decrypt(this.handle, buffer.ptr, buffer.length, null, 0);
        this.exception.throwIfGcryptError(err);
    }

    /***************************************************************************

        Returns:
            required length of initialisation vector (in bytes) for this
            algorithm. Note that, if called for an algorithm which does not
            require an IV, the return value will be undefined.

    ***************************************************************************/

    public static size_t required_iv_len ( )
    out ( iv_len )
    {
        assert(iv_len != 0);
    }
    body
    {
        return gcry_cipher_get_algo_blklen(algorithm);
    }

    /***************************************************************************

        Set the initialization vector to use.

        Params:
            iv = the initialization vector

        Throws:
            A GcryptException if the initialization vector failed to be set

    ***************************************************************************/

    protected void setInitVector ( in void[] iv )
    {
        this.exception.throwIfLenMismatch("iv", iv.length, this.required_iv_len);

        auto err = gcry_cipher_setiv(this.handle, iv.ptr, iv.length);
        this.exception.throwIfGcryptError(err);
    }

    /***************************************************************************

        IV-using algorithm-specific unittest resources

    ***************************************************************************/

    version ( UnitTest )
    {
        /***********************************************************************

            Helper function to generate a void[] suitable for use as an IV in
            unittests.

            Returns:
                void[] of the correct length for an IV

        ***********************************************************************/

        public static void[] generateIV ( )
        {
            return generateString(typeof(this).required_iv_len);
        }

        /***********************************************************************

            Helper function to generate a char[] suitable for use as a message
            to encrypt in unittests. For compatibility with certain algorithms,
            a message of the defined block-length (equal to the IV length) is
            generated.

            Returns:
                char[] of the correct length

        ***********************************************************************/

        public static char[] generateMessage ( )
        {
            auto length = typeof(this).required_iv_len;
            auto str = new char[length];
            char i = 'a';
            foreach ( ref v; str )
            {
                v = i++;
            }
            return str;
        }
    }

    /***************************************************************************

        Test that only initialisation vectors of the correct length are
        acceptable.

    ***************************************************************************/

    unittest
    {
        auto key = generateKey();
        auto iv = generateIV();

        auto crypt = new typeof(this)(key);

        auto buf = generateMessage();

        // Too short should fail
        testThrown!(GcryptException)(crypt.encrypt(buf, iv[0 .. $-1]));

        // Too long should fail
        iv.length = iv.length + 1;
        testThrown!(GcryptException)(crypt.encrypt(buf, iv));
        iv.length = iv.length - 1;

        // The correct length should succeed
        crypt.encrypt(buf, iv);
    }

    /***************************************************************************

        Test encrypting and decrypting a short value.

    ***************************************************************************/

    unittest
    {
        auto key = generateKey();
        auto iv = generateIV();

        auto crypt = new typeof(this)(key);

<<<<<<< HEAD
        auto buf = generateMessage();
=======
        auto original = generateMessage();
        mstring buf;
        buf ~= original;
>>>>>>> 73d58c13

        // Encrypt buf in place
        crypt.encrypt(buf, iv);
        test!("!=")(buf, original);

        // Decrypt buf in place
        crypt.decrypt(buf, iv);
        test!("==")(buf, original);
    }

    /***************************************************************************

        Test that setting an IV does affect the outcome of encryption.

    ***************************************************************************/

    unittest
    {
        auto key = generateKey();

        auto crypt = new typeof(this)(key);

        auto original = generateMessage();
        mstring buf;
        buf ~= original;

        // Encrypt buf in place
        auto iv = generateIV();
        crypt.encrypt(buf, iv);

        // Encrypt with a different IV and test that is not the same as before
        mstring buf2;
        buf2 ~= original;
        auto iv2 = generateIV();
        foreach ( ref b; cast(ubyte[])iv2 )
        {
            b++;
        }
        crypt.encrypt(buf2, iv2);

        test!("!=")(buf, buf2, "This template is only compatible with algorithm/mode "
            "combinations that require IVs. Use GcryptNoIV.");
    }
}

/*******************************************************************************

    Gcrypt algorithm template for algorithms without initialization vectors.

    Params:
        algorithm = algorithm which this class uses for en/decryption
        mode = algorithm mode which this class uses for en/decryption

*******************************************************************************/

public class GcryptNoIV ( Algorithm algorithm, Mode mode )
    : GcryptBase!(algorithm, mode)
{
    /***************************************************************************

        Constructor

        Params:
            key = the key to use.

        Throws:
            A GcryptException if gcrypt fails to open or the key fails to be set

    ***************************************************************************/

    public this ( in void[] key )
    {
        super(key);
    }

    /***************************************************************************

        Encrypt the content of buffer in place.

        Params:
            buffer = the content to be encrypted in place

        Throws:
            if the encryption fails

    ***************************************************************************/

    public void encrypt ( mstring buffer )
    {
        assert(this.handle);

        if ( !buffer.length )
            return;

        auto err =
            gcry_cipher_encrypt(this.handle, buffer.ptr, buffer.length, null, 0);
        this.exception.throwIfGcryptError(err);
    }

    /***************************************************************************

        Decrypt the content of buffer in place.

        Params:
            buffer = the content to be decrypted in place

        Throws:
            if the decryption fails

    ***************************************************************************/

    public void decrypt ( mstring buffer )
    {
        assert(this.handle);

        if ( !buffer.length )
            return;

        auto err =
            gcry_cipher_decrypt(this.handle, buffer.ptr, buffer.length, null, 0);
        this.exception.throwIfGcryptError(err);
    }

    /***************************************************************************

        Test encrypting and decrypting a short value.

    ***************************************************************************/

    unittest
    {
        auto key = generateKey();

        auto crypt = new typeof(this)(key);

        auto original = generateMessage();
        mstring buf;
        buf ~= original;

        // Encrypt buf in place
        crypt.encrypt(buf);
        test!("!=")(buf, original);

        // Decrypt buf in place
        crypt.decrypt(buf);
        test!("==")(buf, original);
    }

    /***************************************************************************

        Test that encrypting a value after setting an IV gives the same result
        as not setting an IV. For these algorithms, the IV should not be used.

    ***************************************************************************/

    unittest
    {
        auto key = generateKey();

        auto crypt = new typeof(this)(key);

        auto original = generateMessage();
        mstring buf;
        buf ~= original;

        // Encrypt buf in place
        crypt.encrypt(buf);

        // Generate and set an IV
        auto iv = generateMessage();
        gcry_cipher_setiv(crypt.handle, iv.ptr, iv.length);

        // Encrypt another buf in place and test that is the same as before
        mstring buf2;
        buf2 ~= original;
        crypt.encrypt(buf2);

        test!("==")(buf, buf2, "This template is only compatible with algorithm/mode "
            "combinations that don't require IVs. Use GcryptWithIV.");
    }
}<|MERGE_RESOLUTION|>--- conflicted
+++ resolved
@@ -1,22 +1,12 @@
 /*******************************************************************************
 
-<<<<<<< HEAD
-    Template for gcrypt algorithms which require an initialisation vector.
-=======
     Templates for gcrypt algorithms
->>>>>>> 73d58c13
 
     Requires linking with libgcrypt:
             -L-lgcrypt
 
-<<<<<<< HEAD
-    This module has support for algorithms that require an initialisation vector
-    but it could be easily adapted (/split) to support other algorithms too.
-
-    See_Also: https://gnupg.org/documentation/manuals/gcrypt/index.html
-=======
     See_Also:
->>>>>>> 73d58c13
+        https://gnupg.org/documentation/manuals/gcrypt/index.html
 
     Copyright:
         Copyright (c) 2009-2016 Sociomantic Labs GmbH.
@@ -597,30 +587,6 @@
         {
             return generateString(typeof(this).required_iv_len);
         }
-
-        /***********************************************************************
-
-            Helper function to generate a char[] suitable for use as a message
-            to encrypt in unittests. For compatibility with certain algorithms,
-            a message of the defined block-length (equal to the IV length) is
-            generated.
-
-            Returns:
-                char[] of the correct length
-
-        ***********************************************************************/
-
-        public static char[] generateMessage ( )
-        {
-            auto length = typeof(this).required_iv_len;
-            auto str = new char[length];
-            char i = 'a';
-            foreach ( ref v; str )
-            {
-                v = i++;
-            }
-            return str;
-        }
     }
 
     /***************************************************************************
@@ -664,13 +630,9 @@
 
         auto crypt = new typeof(this)(key);
 
-<<<<<<< HEAD
-        auto buf = generateMessage();
-=======
         auto original = generateMessage();
         mstring buf;
         buf ~= original;
->>>>>>> 73d58c13
 
         // Encrypt buf in place
         crypt.encrypt(buf, iv);
