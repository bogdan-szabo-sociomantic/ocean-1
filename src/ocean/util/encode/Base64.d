--- conflicted
+++ resolved
@@ -1,6 +1,17 @@
 /*******************************************************************************
 
-<<<<<<< HEAD
+    This module is used to decode and encode base64 `cstring` / `ubyte[]` arrays
+
+    ---
+    istring blah = "Hello there, my name is Jeff.";
+    scope encodebuf = new char[allocateEncodeSize(blah.length)];
+    mstring encoded = encode(cast(Const!(ubyte)[])blah, encodebuf);
+
+    scope decodebuf = new ubyte[encoded.length];
+    if (cast(cstring)decode(encoded, decodebuf) == "Hello there, my name is Jeff.")
+      Stdout("yay").newline;
+    ---
+
         Copyright:
             Copyright (c) 2008 Jeff Davey.
             Some parts copyright (c) 2009-2016 Sociomantic Labs GmbH.
@@ -13,29 +24,6 @@
         Standards: rfc3548, rfc2045
 
         Authors: Jeff Davey
-=======
-    This module is used to decode and encode base64 `cstring` / `ubyte[]` arrays
-
-    ---
-    istring blah = "Hello there, my name is Jeff.";
-    scope encodebuf = new char[allocateEncodeSize(blah.length)];
-    mstring encoded = encode(cast(Const!(ubyte)[])blah, encodebuf);
-
-    scope decodebuf = new ubyte[encoded.length];
-    if (cast(cstring)decode(encoded, decodebuf) == "Hello there, my name is Jeff.")
-      Stdout("yay").newline;
-    ---
-
-    copyright:      Copyright (c) 2008 Jeff Davey. All rights reserved
-
-    license:        BSD style: $(LICENSE)
-
-    author:         Jeff Davey
-
-    standards:      rfc4648, rfc2045
-
-    Since:          0.99.7
->>>>>>> afaba5c2
 
 *******************************************************************************/
 
