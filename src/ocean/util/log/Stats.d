--- conflicted
+++ resolved
@@ -49,15 +49,11 @@
 import ocean.core.Exception_tango;
 import ocean.core.Traits : FieldName;
 import ocean.core.TypeConvert;
-<<<<<<< HEAD
-
-=======
 import ocean.io.select.EpollSelectDispatcher;
 import ocean.io.select.client.TimerEvent;
 import ocean.net.collectd.Collectd;
 import ocean.stdc.time : time_t;
 import ocean.sys.ErrnoException;
->>>>>>> 829c88a5
 import ocean.text.convert.Layout: StringLayout;
 import ocean.util.log.layout.LayoutStatsLog;
 import ocean.util.log.Log;
@@ -131,12 +127,6 @@
     public static class Config
     {
         public istring file_name;
-<<<<<<< HEAD
-
-        public this ( istring file_name = default_file_name )
-        {
-            this.file_name = file_name;
-=======
         public size_t max_file_size;
         public size_t file_count;
         public size_t start_compress;
@@ -268,7 +258,6 @@
             this.app_instance = app_instance;
             this.default_type = default_type;
             this.interval = interval;
->>>>>>> 829c88a5
         }
     }
 
@@ -280,7 +269,10 @@
     ***************************************************************************/
 
     public const time_t default_period = 30; // 30 seconds
+    public const default_file_count = 10;
+    public const default_max_file_size = 10 * 1024 * 1024; // 10Mb
     public const istring default_file_name = "log/stats.log";
+    public const size_t default_start_compress = 4;
 
 
     /***************************************************************************
@@ -675,179 +667,4 @@
             this.stats_ext.stats_log.addObject!("channel")("discovery", discovery);
         }
     }
-<<<<<<< HEAD
-=======
-}
-
-
-
-/*******************************************************************************
-
-    Templateless stats log base class. Contains no abstract methods, but
-    declared as abstract as it is useless on its own, without deriving.
-
-*******************************************************************************/
-
-deprecated("Use the StatsLog class instead")
-public abstract class IStatsLog
-{
-    /***************************************************************************
-
-        Config class
-
-    ***************************************************************************/
-
-    public static class Config
-    {
-        istring file_name;
-        size_t max_file_size;
-        size_t file_count;
-        size_t start_compress;
-
-        this ( istring file_name = default_file_name,
-            size_t max_file_size = default_max_file_size,
-            size_t file_count = default_file_count,
-            size_t start_compress = default_start_compress)
-        {
-            this.file_name = file_name;
-            this.max_file_size = max_file_size;
-            this.file_count = file_count;
-            this.start_compress = start_compress;
-        }
-    }
-
-    /***************************************************************************
-
-        Stats log default settings (used in ctor)
-
-    ***************************************************************************/
-
-    public const time_t default_period = 30; // 30 seconds
-    public const default_file_count = 10;
-    public const default_max_file_size = 10 * 1024 * 1024; // 10Mb
-    public const istring default_file_name = "log/stats.log";
-    public const size_t default_start_compress = 4;
-
-
-    /***************************************************************************
-
-        Logger instance
-
-    ***************************************************************************/
-
-    protected Logger logger;
-
-
-    /***************************************************************************
-
-        Message formatter
-
-    ***************************************************************************/
-
-    protected StringLayout!() layout;
-
-
-    /***************************************************************************
-
-        Constructor
-
-        Params:
-            config = instance of the config class
-            name   = name of the logger, should be set to a different string
-                     when using more than two StatLogs
-
-    ***************************************************************************/
-
-    public this ( Config config, istring name = "Stats" )
-    {
-        Appender newAppender ( istring file, Appender.Layout layout )
-        {
-            return new AppendSyslog(file,
-                castFrom!(size_t).to!(int)(config.file_count),
-                config.max_file_size, "gzip {}", "gz",
-                config.start_compress, layout);
-        }
-
-        this(config, &newAppender, name);
-    }
-
-
-    /***************************************************************************
-
-        Constructor
-
-        Params:
-            config = instance of the config class
-            new_appender = delegate which returns appender to use for stats log
-            name   = name of the logger, should be set to a different string
-                     when using more than two StatLogs
-
-    ***************************************************************************/
-
-    public this ( Config config,
-        Appender delegate ( istring file, Appender.Layout layout ) new_appender,
-        istring name = "Stats" )
-    {
-        this.logger = Log.lookup(name);
-        this.logger.clear();
-        this.logger.additive(false);
-
-        this.logger.add(new_appender(config.file_name, new LayoutStatsLog));
-
-        // Explcitly set the logger to output all levels, to avoid the situation
-        // where the root logger is configured to not output level 'info'.
-        this.logger.level = this.logger.Level.Trace;
-
-        this.layout = new StringLayout!();
-    }
-
-
-    /***************************************************************************
-
-        Writes the specified name:value pair to the layout.
-
-        Params:
-            category = The category of the structure, such as 'channels',
-                       'users'... Can be null (see 'instance' parameter).
-            V        = type of value. Assumed to be handled by Layout
-
-            value_name = name of the value we log in that category.
-                         If a category is a structure, a value_name
-                         is the name of a field. This value should not
-                         be null.
-            value    = value of stats log entry
-            instance = name of the object in a given category.
-                       For example, if the category is 'channels', then a name
-                       name would be a channel name, like 'campaign_metadata'.
-                       This value should be null if category is null,
-                       and non-null otherwise.
-
-    ***************************************************************************/
-
-    protected void formatValue (istring category, V)
-        (cstring value_name, V value, cstring instance = null)
-    in
-    {
-        assert(value_name !is null);
-        static if (category.length)
-        {
-            assert(instance !is null);
-        }
-        else
-        {
-            assert(instance is null);
-        }
-    }
-    body
-    {
-        static if (category.length)
-        {
-            this.layout(category, '/', instance, '/', value_name, ':', value);
-        }
-        else
-        {
-            this.layout(value_name, ':', value);
-        }
-    }
->>>>>>> 829c88a5
 }