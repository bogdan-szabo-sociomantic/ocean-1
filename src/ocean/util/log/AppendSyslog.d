/*******************************************************************************

 copyright:      Copyright (c) 2004 Kris Bell. All rights reserved

 license:        BSD style: $(LICENSE)

 version:        Initial release: May 2004

 author:         Kris & Marenz

 *******************************************************************************/

module ocean.util.log.AppendSyslog;

import ocean.transition;

import ocean.time.Time;

import Path = ocean.io.Path, ocean.io.device.File, ocean.io.FilePath;

import ocean.io.model.IFile;

import ocean.util.log.Log, ocean.util.log.AppendFile;

import Integer = ocean.text.convert.Integer_tango;

import ocean.text.convert.Format;

import ocean.math.Math : max;

import ocean.sys.Process;

import ocean.io.Stdout_tango;

/*******************************************************************************

     Append log messages to a file set

*******************************************************************************/

public class AppendSyslog: Filer
{
    private Mask mask_;
    private long max_size, file_size, max_files, compress_index;

    private FilePath file_path;
    private istring path;
    private istring compress_suffix;
    private Process compress_cmd;

    /***********************************************************************

     Create an AppendSyslog upon a file-set with the specified
     path and optional layout. The minimal file count is two
     and the maximum is 1000 (explicitly 999).
     The minimal compress_begin index is 2.


        Params:
            path            = path to the first logfile
            count           = maximum number of logfiles
            max_size        = maximum size of a logfile in bytes
            compress_cmd    = command to use to compress logfiles
            compress_suffix = suffix for compressed logfiles
            compress_begin  = index after which logfiles should be compressed
            how             = which layout to use

     ***********************************************************************/

    this ( istring path, uint count, long max_size,
           istring compress_cmd = null, istring compress_suffix = null,
           size_t compress_begin = 2, Appender.Layout how = null )
    {
        assert (path);
        assert (count < 1000);
        assert (compress_begin >= 2);

        // Get a unique fingerprint for this instance
        mask_ = register(path);

        File.Style style = File.WriteAppending;
        style.share = File.Share.Read;
        auto conduit = new File(path, style);

        configure(conduit);

        // remember the maximum size
        this.max_size  = max_size;
        // and the current size
        this.file_size = conduit.length;
        this.max_files = count;

        // set provided layout (ignored when null)
        layout(how);

        this.file_path = new FilePath(path);
        this.file_path.pop();

        this.path = path.dup;
        // "gzip {}"   this.path.{}

        char[512] buf, buf1;

        auto compr_path = Format.sprint(buf, "{}.{}", this.path, compress_begin);

        auto cmd = Format.sprint(buf1, compress_cmd, compr_path);

        this.compress_cmd    = new Process(cmd.dup);
        this.compress_suffix = "." ~ compress_suffix;
        this.compress_index  = compress_begin;
    }

    /***********************************************************************

     Return the fingerprint for this class

     ***********************************************************************/

    final override Mask mask ( )
    {
        return mask_;
    }

    /***********************************************************************

     Return the name of this class

     ***********************************************************************/

    final override istring name ( )
    {
        return this.classinfo.name;
    }

    /***********************************************************************

     Append an event to the output

     ***********************************************************************/

    final override void append ( LogEvent event )
    {
        // file already full?
        if (file_size >= max_size) nextFile();

        size_t write ( Const!(void)[] content )
        {
            file_size += content.length;
            return buffer.write(content);
        }

<<<<<<< HEAD
        // write log message and flush it
        layout.format(event, &write);
        try
        {
            write(FileConst.NewlineString);
            buffer.flush;
        }
        catch ( Exception e )
        {
            Stderr.formatln("Failed to write logline: {}", e.msg);
=======
            // write log message and flush it
            layout.format(event, &write);
            try
            {
                write(FileConst.NewlineString);
                buffer.flush;
            }
            catch ( Exception e )
            {
                Stderr.formatln("Failed to write logline: {}", getMsg(e));
            }
>>>>>>> 3a9bf507
        }
    }

    private void openConduit ()
    {
        this.file_size = 0;
        // make it shareable for read
        File.Style style = File.WriteAppending;
        style.share = File.Share.Read;
        (cast(File) this.conduit).open(this.path, style);
        //this.buffer.output(this.conduit);
    }

    /***********************************************************************

        Switch to the next file within the set

     ***********************************************************************/

    private void nextFile ( )
    {
        size_t free, used;

        size_t oldest = 1;
        char[512] buf;

        buf[0 .. this.path.length] = this.path;
        buf[this.path.length]  = '.';

        // release currently opened file
        this.conduit.detach();

        foreach ( ref file; this.file_path )
        {
            auto pathlen = file.path.length;

            if ( file.name.length > this.path.length + 1 - pathlen &&
                 file.name[0 .. this.path.length - pathlen] == this.path[pathlen .. $] )
            {
                uint ate = 0;
                auto num = Integer.parse(file.name[this.path.length - pathlen + 1 .. $], 0, &ate);

                if ( ate != 0 )
                {
                    oldest = max(oldest, num);
                }
            }
        }

        for ( auto i = oldest; i > 0; --i )
        {
            auto compress = i >= this.compress_index ?
                            this.compress_suffix : "";

            auto path = Format.sprint(buf, "{}.{}{}", this.path, i,
                                      compress);

            this.file_path.set(path, true);

            if ( this.file_path.exists() )
            {
                if ( i + 1 < this.max_files)
                {
                    path = Format.sprint(buf, "{}.{}{}\0", this.path, i+1,
                                         compress);

                    this.file_path.rename(path);

                    if ( i + 1 == this.compress_index ) with (this.compress_cmd)
                    {
                        if ( isRunning )
                        {
                            wait();
                            close();
                        }

                        execute();
                    }
                }
                else this.file_path.remove();
            }
        }

        this.file_path.set(this.path);

        if ( this.file_path.exists() )
        {
            auto path = Format.sprint(buf, "{}.{}\0", this.path, 1);

            this.file_path.rename(path);
        }

        this.openConduit ();

        this.file_path.set(this.path);
        this.file_path.pop();
    }
}

/*******************************************************************************

 *******************************************************************************/

debug (AppendSyslog)
{
    void main ( )
    {
        Log.root.add(new AppendFiles("foo", 5, 6));
        auto log = Log.lookup("fu.bar");
        log.trace("hello {}", "world");
        log.trace("hello {}", "world");
        log.trace("hello {}", "world");
        log.trace("hello {}", "world");
        log.trace("hello {}", "world");
        log.trace("hello {}", "world");
        log.trace("hello {}", "world");
        log.trace("hello {}", "world");
        log.trace("hello {}", "world");
        log.trace("hello {}", "world");
        log.trace("hello {}", "world");
        log.trace("hello {}", "world");
        log.trace("hello {}", "world");
        log.trace("hello {}", "world");
        log.trace("hello {}", "world");
        log.trace("hello {}", "world");

    }
}<|MERGE_RESOLUTION|>--- conflicted
+++ resolved
@@ -149,7 +149,6 @@
             return buffer.write(content);
         }
 
-<<<<<<< HEAD
         // write log message and flush it
         layout.format(event, &write);
         try
@@ -159,20 +158,7 @@
         }
         catch ( Exception e )
         {
-            Stderr.formatln("Failed to write logline: {}", e.msg);
-=======
-            // write log message and flush it
-            layout.format(event, &write);
-            try
-            {
-                write(FileConst.NewlineString);
-                buffer.flush;
-            }
-            catch ( Exception e )
-            {
-                Stderr.formatln("Failed to write logline: {}", getMsg(e));
-            }
->>>>>>> 3a9bf507
+            Stderr.formatln("Failed to write logline: {}", getMsg(e));
         }
     }
 
