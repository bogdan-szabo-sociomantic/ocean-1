--- conflicted
+++ resolved
@@ -114,54 +114,19 @@
     {
         Appender newAppender ( istring file, Appender.Layout layout )
         {
-<<<<<<< HEAD
             auto stream = new File(file, File.WriteAppending);
+
             if ( auto reopenable_files_ext =
                 (cast(Application)app).getExtension!(ReopenableFilesExt) )
-=======
-            auto reopenable_files_ext =
-                (cast(Application)app).getExtension!(ReopenableFilesExt);
-
-            if ( reopenable_files_ext )
-            {
-                auto stream = new File(file, File.WriteAppending);
-                reopenable_files_ext.register(stream);
-
-                return new AppendStream(stream, true, layout);
-            }
-            else
-            {
-                auto file_count = castFrom!(size_t).to!(uint)(stats_config.file_count);
-                return new AppendSyslog(file, file_count,
-                    stats_config.max_file_size, "gzip {}", "gz",
-                    stats_config.start_compress, layout);
-            }
-        }
-
-        return new StatsLog(stats_config, &newAppender, stats_config.file_name);
-    }
-
-    /// ditto
-    deprecated("Replace IStatsLog.Config with StatsLog.Config")
-    static public StatsLog newStatsLog ( IApplication app,
-        IStatsLog.Config stats_config )
-    {
-        Appender newAppender ( istring file, Appender.Layout layout )
-        {
-            auto reopenable_files_ext =
-                (cast(Application)app).getExtension!(ReopenableFilesExt);
-
-            if ( reopenable_files_ext )
->>>>>>> 0eb7209a
             {
                 reopenable_files_ext.register(stream);
             }
+
             return new AppendStream(stream, true, layout);
         }
 
         return new StatsLog(stats_config, &newAppender, stats_config.file_name);
     }
-
 
     /***************************************************************************
 
