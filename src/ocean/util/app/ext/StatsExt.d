/*******************************************************************************

    Application extension to parse configuration for the stats output.

<<<<<<< HEAD
    Copyright:
        Copyright (c) 2009-2016 Sociomantic Labs GmbH.
        All rights reserved.
=======
    This extension writes to a file the list of value and identifier in
    an easily parseable way. It also has the option to send metrics
    directly to a Collectd unix socket.

    Should one want to use the Collectd socket, several additional configuration
    values need to be provided:
    - path to the unix socket (which enables the option);
    - application name: If not provided, default to the name passed to the
        application framework;
    - application instance: Optional, no default value
    - hostname: If not provided, the value of `gethostname` (2) will be used;
    - default type: A convention on the type of the 'application stats',
        which will be used when calling `StatsLog.add`.
        Defaults to `application_name ~ "_stats"`.

    copyright:      Copyright (c) 2013 sociomantic labs. All rights reserved
>>>>>>> 829c88a5

    License:
        Boost Software License Version 1.0. See LICENSE_BOOST.txt for details.
        Alternatively, this file may be distributed under the terms of the Tango
        3-Clause BSD License (see LICENSE_BSD.txt for details).

*******************************************************************************/

module ocean.util.app.ext.StatsExt;



/*******************************************************************************

    Imports

*******************************************************************************/

import core.sys.posix.unistd : gethostname;

import ocean.core.Enforce;
import ocean.core.TypeConvert;
import ocean.sys.ErrnoException;

import ocean.util.app.model.ExtensibleClassMixin;
import ocean.util.app.Application;
import ocean.util.app.ext.model.IConfigExtExtension;
import ocean.util.app.ext.model.ILogExtExtension;
import ocean.util.app.ext.ConfigExt;

import ocean.util.app.ext.ReopenableFilesExt;

import ocean.util.config.ConfigParser;
import ocean.util.log.Stats;
import ClassFiller = ocean.util.config.ClassFiller;

import ocean.transition;
import ocean.io.device.File;

import ocean.util.log.Log;



/*******************************************************************************

    Application extension to parse configuration files for the stats output.

*******************************************************************************/

class StatsExt : IConfigExtExtension
{
    /***************************************************************************

        Stats Log instance

    ***************************************************************************/

    public StatsLog stats_log;


    /***************************************************************************

        Extension order. This extension uses -500 because it should be
        called early, but after the LogExt extension.

        Returns:
            the extension order

    ***************************************************************************/

    public override int order ( )
    {
        return -500;
    }


    /***************************************************************************

        Parse the configuration file options to set up the stats log.

        Params:
            app = the application instance
            config = configuration instance

    ***************************************************************************/

    public override void processConfig ( IApplication app, ConfigParser config )
    {
        auto c = ClassFiller.fill!(StatsLog.Config)("STATS", config);

        if (!c.app_name.length)
            c.app_name = app.name;
        if (!c.hostname.length)
            c.hostname = getHostName();
        if (!c.default_type.length)
            c.default_type = c.app_name ~ "_stats";

        assert(c.app_name.length);

        this.stats_log = this.newStatsLog(app, c);
    }


    /***************************************************************************

        Creates a new stats log instance according to the provided config
        settings. If the reopenable files extension exists, the log file is
        registered with it.

        Params:
            app = the application instance
            stats_config = stats log configuration instance

        Returns:
            new, configured StatsLog instance

    ***************************************************************************/

    static public StatsLog newStatsLog ( IApplication app,
        StatsLog.Config stats_config )
    {
        Appender newAppender ( istring file, Appender.Layout layout )
        {
            auto stream = new File(file, File.WriteAppending);

            if ( auto reopenable_files_ext =
                (cast(Application)app).getExtension!(ReopenableFilesExt) )
            {
                reopenable_files_ext.register(stream);
            }

            return new AppendStream(stream, true, layout);
        }

        return new StatsLog(stats_config, &newAppender, stats_config.file_name);
    }

    /***************************************************************************

        Unused IConfigExtExtension method.

        We just need to provide an "empty" implementation to satisfy the
        interface.

        Params:
            app = the application instance
            config = configuration instance

    ***************************************************************************/

    public override void preParseConfig ( IApplication app, ConfigParser config )
    {
        // Unused
    }


    /***************************************************************************

        Unused IConfigExtExtension method.

        We just need to provide an "empty" implementation to satisfy the
        interface.

        Params:
            app = the application instance
            config = configuration instance
            files = current list of configuration files to parse

        Returns:
            new list of configuration files to parse

    ***************************************************************************/

    public override istring[] filterConfigFiles ( IApplication app,
                                         ConfigParser config,
                                         istring[] files )
    {
        // Unused
        return files;
    }
}


/*******************************************************************************

    An helper function to get the hostname, used by Collectd

    Returns:
        A string representing the hostname

*******************************************************************************/

private istring getHostName ()
{
    // SuSv2 ensure that hostname are <= 255 bytes
    // On Linux, they are <= HOST_MAX_NAME which has been 64 bytes
    // for almost all of Linux lifetime
    char[256] buffer;
    enforce!(ErrnoException)(gethostname(buffer.ptr, buffer.length) == 0);
    return idup(buffer[0 .. strnlen(buffer.ptr, buffer.length)]);

}

private extern(C) size_t strnlen(Const!(char)* s, size_t maxlen);<|MERGE_RESOLUTION|>--- conflicted
+++ resolved
@@ -2,11 +2,6 @@
 
     Application extension to parse configuration for the stats output.
 
-<<<<<<< HEAD
-    Copyright:
-        Copyright (c) 2009-2016 Sociomantic Labs GmbH.
-        All rights reserved.
-=======
     This extension writes to a file the list of value and identifier in
     an easily parseable way. It also has the option to send metrics
     directly to a Collectd unix socket.
@@ -22,8 +17,9 @@
         which will be used when calling `StatsLog.add`.
         Defaults to `application_name ~ "_stats"`.
 
-    copyright:      Copyright (c) 2013 sociomantic labs. All rights reserved
->>>>>>> 829c88a5
+    Copyright:
+        Copyright (c) 2009-2016 Sociomantic Labs GmbH.
+        All rights reserved.
 
     License:
         Boost Software License Version 1.0. See LICENSE_BOOST.txt for details.
