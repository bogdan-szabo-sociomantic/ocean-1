--- conflicted
+++ resolved
@@ -355,11 +355,7 @@
 
     public void startEventHandling ( )
     {
-<<<<<<< HEAD
-        this.timer_ext.register(&this.statsTimer, StatsLog.default_period);
-=======
         this.timer_ext.register(&this.statsTimer, this.stats_ext.config.interval);
->>>>>>> c285e602
         this.epoll.register(this.signal_ext.selectClient());
     }
 
