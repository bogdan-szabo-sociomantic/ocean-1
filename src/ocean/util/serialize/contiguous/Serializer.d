/******************************************************************************

    Home for binary contiguous Serializer. Check the `Serializer` struct
    documentation for more details.

    Copyright:
        Copyright (c) 2009-2016 Sociomantic Labs GmbH.
        All rights reserved.

    License:
        Boost Software License Version 1.0. See LICENSE_BOOST.txt for details.
        Alternatively, this file may be distributed under the terms of the Tango
        3-Clause BSD License (see LICENSE_BSD.txt for details).

*******************************************************************************/

module ocean.util.serialize.contiguous.Serializer;

/******************************************************************************

    Imports

*******************************************************************************/

import ocean.transition;

import ocean.util.serialize.model.Traits;
import ocean.util.serialize.contiguous.Contiguous;

import ocean.core.Traits : ContainsDynamicArray;

import ocean.core.Test;

debug(SerializationTrace) import ocean.io.Stdout_tango;

/******************************************************************************

    Binary serializer that generates contiguous structs. It recursively
    iterates over struct fields copying any array contents into the same
    byte buffer and clear the array pointer field. Latter is done to avoid
    accidental access via dangling pointer once that data is read from external
    source.

    Arrays of arrays are stored with small optimization, keeping only length
    part of the slice (as .ptr will be always null)

    Deserializer later does similar iteration updating all internal pointers.

*******************************************************************************/

struct Serializer
{
    /**************************************************************************

        Convenience shortcut

    **************************************************************************/

    alias typeof(*this) This;

    /**************************************************************************

        NB! This will suppress any compilation errors, comment out during
        development and enable only when commiting.

    **************************************************************************/

    static assert (isSerializer!(This));

    /***************************************************************************

        Serializes the data in s

        Params:
            src = struct to serialize
            dst = buffer to write to. It is only extended if needed and
                never shrunk

        Template_Params:
            S = type of the struct to dump

    ***************************************************************************/

    public static void[] serialize ( S, D ) ( ref S src, ref D[] dst )
    out (data)
    {
        debug (SerializationTrace)
        {
            Stdout.formatln("< serialize!({})(<src>, {}) : {}", S.stringof,
                dst.ptr, data.ptr);
        }
    }
    body
    {
        debug (SerializationTrace)
        {
            Stdout.formatln("> serialize!({})(<src>, {})", S.stringof, dst.ptr);
        }

        static assert (D.sizeof == 1, "dst buffer can't be interpreted as void[]");
        void[]* dst_untyped = cast (void[]*) &dst;
        auto data = This.resize(*dst_untyped, This.countRequiredSize(src));

        data[0 .. S.sizeof] = (cast(void*) &src)[0 .. S.sizeof];
        auto s_root = cast(Unqual!(S)*) data.ptr;

        static if (ContainsDynamicArray!(S))
        {
            void[] remaining = This.dumpAllArrays(*s_root, data[S.sizeof .. $]);

            return data[0 .. $ - remaining.length];
        }
        else
        {
            foreach (i, T; typeof(S.tupleof))
                alias ensureValueTypeMember!(S, i) evt;

            return data[0 .. src.sizeof];
        }
    }

    /***************************************************************************

        In-place serialization that takes advantage of the fact Contiguous
        instances already have required data layout. All arrays within
        `src` will be reset to null (and their length to 0) making their data
        unreachable from original struct. This is done to minimize risk of
        dangling array pointers.

        Params:
            src = contiguous struct instance to serialize

        Returns:
            slice of internal `src` byte array after setting all array pointers
            to null

    ***************************************************************************/

    public static void[] serialize ( S ) ( ref Contiguous!(S) src )
    {
        This.resetReferences(*src.ptr);
        return src.data[];
    }

    /***************************************************************************

        Return the serialized length of input

        Template_Params:
            type of the struct

        Params:
            input = struct to get the serialized length of

        Returns:
            serialized length of input

    ***************************************************************************/

    public static size_t countRequiredSize ( S ) ( ref S input )
    out (size)
    {
        debug (SerializationTrace)
        {
            Stdout.formatln("< countRequiredSize!({})(<input>) : {}", S.stringof, size);
        }
    }
    body
    {
        debug (SerializationTrace)
        {
            Stdout.formatln("> countRequiredSize!({})(<input>)", S.stringof);
        }

        static if (ContainsDynamicArray!(S))
        {
            return input.sizeof + This.countAllArraySize(input);
        }
        else
        {
            foreach (i, T; typeof(S.tupleof))
                alias ensureValueTypeMember!(S, i) evt;

            return input.sizeof;
        }
    }

    /***************************************************************************

        Resizes the passed buffer reference in case it is not large enough to
        store len bytes. If resized, new memory is allocated as ubyte[] chunk so
        that GC ignores it.

        Params:
            buffer = buffer to resize
            len    = length to resize to

        Returns:
            slice to the potentially resized buffer

    ***************************************************************************/

    private static void[] resize ( ref void[] buffer, size_t len )
    out (buffer_out)
    {
        assert (buffer_out.ptr is buffer.ptr);
        assert (buffer_out.length == buffer.length);

        debug (SerializationTrace)
        {
            Stdout.formatln("< resize({}, {}) : ", buffer.ptr, len,
                buffer_out.ptr);
        }
    }
    body
    {
        debug (SerializationTrace)
        {
            Stdout.formatln("> resize({}, {})", buffer.ptr, len);
        }

        if (len > buffer.length)
        {
            if (buffer is null)
            {
                buffer = new ubyte[len];
            }
            else
            {
                // Since len > buffer.length, we defensively enable stomping
                // before in case it hasn't been done by the caller
                enableStomping(buffer);
                buffer.length = len;
                enableStomping(buffer);
            }
        }

        return buffer;
    }

    /**************************************************************************

        Calculates the length of ALL serialized dynamic arrays in s.

        Params:
            s = S instance to calculate the length of the serialized dynamic
                arrays for

        Returns:
            the length of the serialized dynamic arrays of s.

     **************************************************************************/

    private static size_t countAllArraySize ( S ) ( S s )
    out (size)
    {
        debug (SerializationTrace)
        {
            Stdout.formatln("< countAllArraySize!({})(<s>) : {}",
                S.stringof, size);
        }
    }
    body
    {
        debug (SerializationTrace)
        {
            Stdout.formatln("> countAllArraySize!({})(<s>)", S.stringof);
        }

        size_t len = 0;

        static if (ContainsDynamicArray!(S))
        {
            foreach (i, ref field; s.tupleof)
            {
                alias typeof (field) T;

                static if (is (T == struct))
                {
                    // Recurse into struct field.

                    len += This.countAllArraySize(field);
                }
                else static if (is (T Base == Base[]))
                {
                    // Dump dynamic array.

                    len += This.countArraySize(field);
                }
                else static if (is (T Base : Base[]))
                {
                    // Static array

<<<<<<< HEAD
                        len += This.countArraySize!(S, i)(field);
                    }
                    else static if (ContainsDynamicArray!(Base))
=======
                    static if (ContainsDynamicArray!(Base))
>>>>>>> 23b38cee
                    {
                        // Recurse into static array elements which contain a
                        // dynamic array.

                        foreach (element; s.tupleof[i])
                        {
                            len += This.countArraySize!(S, i)(field);
                        }
                    }
                    else
                    {
                        alias ensureValueTypeMember!(S, i, Base) evt;
                    }
                }
                else
                {
                    alias ensureValueTypeMember!(S, i) evt;
                }
            }
        }
        else
        {
            foreach (i, T; typeof(S.tupleof))
                alias ensureValueTypeMember!(S, i) evt;
        }

        return len;
    }

    /**************************************************************************

        Calculates the length of the serialized dynamic arrays in all elements
        of array.

        Params:
            array = array to calculate the length of the serialized dynamic
                    arrays in all elements

        Returns:
             the length of the serialized dynamic arrays in all elements of
             array.

    ***************************************************************************/

    private static size_t countArraySize ( S, size_t i, T ) ( T[] array )
    out (size)
    {
        debug (SerializationTrace)
        {
            Stdout.formatln("< countArraySize!({})({}) : {}",
                T.stringof, array.ptr, size);
        }
    }
    body
    {
        debug (SerializationTrace)
        {
            Stdout.formatln("> countArraySize!({})({})", T.stringof, array.ptr);
        }

        size_t len = size_t.sizeof;

        static if (is (T Base == Base[]))
        {
            // array is a dynamic array of dynamic arrays.

            foreach (element; array)
            {
                len += This.countArraySize!(S, i)(element);
            }
        }
        else
        {
            // array is a dynamic array of values.

            len += array.length * T.sizeof;

            static if (ContainsDynamicArray!(T))
            {
                foreach (element; array)
                {
                    len += This.countElementSize(element);
                }
            }
            else
            {
                alias ensureValueTypeMember!(S, i, T) evt;
            }
        }

        return len;
    }

    /**************************************************************************

        Calculates the length of the serialized dynamic arrays in element.

        Params:
            element = element to calculate the length of the serialized dynamic
                      arrays

        Returns:
             the length of the serialized dynamic arrays in element.

    ***************************************************************************/

    private static size_t countElementSize ( T ) ( T element )
    out (size)
    {
        debug (SerializationTrace)
        {
            Stdout.formatln("< countElementSize!({})(<element>) : {}",
                T.stringof, size);
        }
    }
    body
    {
        static assert (ContainsDynamicArray!(T), T.stringof ~
                       " contains no dynamic array - nothing to do");

        debug (SerializationTrace)
        {
            Stdout.formatln("> countElementSize!({})(<element>)", T.stringof);
        }

        static if (is (T == struct))
        {
            static if (ContainsDynamicArray!(T))
            {
                return This.countAllArraySize(element);
            }
        }
        else static if (is (T Base : Base[]))
        {
            static assert (!is (Base[] == T),
                           "expected a static, not a dynamic array of " ~ T.stringof);

            size_t len = 0;

            foreach (subelement; element)
            {
                len += This.countElementSize(subelement);
            }

            return len;
        }
        else
        {
            static assert (false,
                           "struct or static array expected, not " ~ T.stringof);
        }
    }

    /**************************************************************************

        Serializes the dynamic array data in s and sets the dynamic arrays to
        null.

        Params:
            s    = instance of S to serialize and reset the dynamic arrays
            data = destination buffer

        Returns:
            the tail of data, starting with the next after the last byte that
            was populated.

    ***************************************************************************/

    private static void[] dumpAllArrays ( S ) ( ref S s, void[] data )
    out (result)
    {
        debug (SerializationTrace)
        {
            Stdout.formatln("< dumpAllArrays!({})({}, {}) : {}",
                S.stringof, &s, data.ptr, result.ptr);
        }
    }
    body
    {
        debug (SerializationTrace)
        {
            Stdout.formatln("> dumpAllArrays!({})({}, {})",
                S.stringof, &s, data.ptr);
        }

        static if (ContainsDynamicArray!(S))
        {
            foreach (i, T; typeof (s.tupleof))
            {
                static if (is (T == struct))
                {
                    // Recurse into struct field.

                    auto ptr = cast(Unqual!(typeof(s.tupleof[i]))*) &s.tupleof[i];
                    data = This.dumpAllArrays(*ptr, data);
                }
                else static if (is (T Base == Base[]))
                {
                    // Dump dynamic array.

<<<<<<< HEAD
                        data = This.dumpArray!(S, i)(s.tupleof[i], data);
=======
                    data = This.dumpArray(s.tupleof[i], data);
>>>>>>> 23b38cee

                    s.tupleof[i] = null;
                }
                else static if (is (T Base : Base[]))
                {
                    // Dump static array

                    static if (ContainsDynamicArray!(Base))
                    {
                        // Recurse into static array elements which contain a
                        // dynamic array.

                        debug (SerializationTrace)
                        {
                            Stdout.formatln("  iterating static array of length {}",
                                s.tupleof[i].length);
                        }

                        data = This.dumpStaticArray!(S, i)(s.tupleof[i][], data);
                    }
                    else
                    {
                        // The field is a static array not containing dynamic
                        // arrays so the array elements should be values.
                        alias ensureValueTypeMember!(S, i, Base) evt;
                    }
                }
                else
                {
                    alias ensureValueTypeMember!(S, i) evt;
                }
            }
        }
        else
        {
            foreach (i, T; typeof(S.tupleof))
                alias ensureValueTypeMember!(S, i) evt;
        }

        return data;
    }

    /**************************************************************************

        Serializes array and the dynamic arrays in all of its elements and sets
        the dynamic arrays, including array itself, to null.

        Params:
            array = this array and all dynamic subarrays will be serialized and
                    reset
            data  = destination buffer

        Returns:
            the tail of data, starting with the next after the last byte that
            was populated.

    ***************************************************************************/

    private static void[] dumpArray ( S, size_t i, T ) ( T[] array, void[] data )
    out (result)
    {
        debug (SerializationTrace)
        {
            Stdout.formatln("< dumpArray!({})({}, {}) : {}",
                T.stringof, array.ptr, data.ptr, result.ptr);
        }
    }
    body
    {
        debug (SerializationTrace)
        {
            Stdout.formatln("> dumpArray!({})({}, {})",
                T.stringof, array.ptr, data.ptr);
        }

        *cast (size_t*) data[0 .. size_t.sizeof] = array.length;

        data = data[size_t.sizeof .. $];

        if (array.length)
        {
            static if (is (T Base == Base[]))
            {
                foreach (ref element; array)
                {
                    // array is a dynamic array of dynamic arrays:
                    // Recurse into subarrays.

                    data = This.dumpArray!(S, i)(element, data);
                }
            }
            else
            {
                // array is a dynamic array of values: Dump array.

                size_t n = array.length * T.sizeof;

                debug (SerializationTrace)
                {
                    Stdout.formatln("  dumping dynamic array ({}), {} bytes",
                        (T[]).stringof, n);
                }

                auto dst = (cast (Unqual!(T)[]) (data[0 .. n]));

                data = data[n .. $];

                dst[] = array[];

                static if (ContainsDynamicArray!(T))
                {
                    // array is an array of structs or static arrays which
                    // contain dynamic arrays: Recurse into array elements.

                    data = This.dumpArrayElements(dst, data);
                }
                else
                {
                    alias ensureValueTypeMember!(S, i, T) evt;
                }
            }
        }

        return data;
    }

    /**************************************************************************

        Serializes the static array, also handles static arrays of static
        arrays and similar recursive cases.

        Template_Params:
            T = array element type

        Params:
            array = slice of static array to serialize
            data = destination buffer

        Returns:
            the tail of data, starting with the next after the last byte that
            was populated.

    **************************************************************************/

    private static void[] dumpStaticArray ( S, size_t i, T ) ( T[] array, void[] data )
    {
        foreach (ref element; array)
        {
            static if (is(T Base: Base[]))
            {
                // element is a static or dynamic array
                static if (is(T == Base[]))
                {
                    // element is a dynamic array
                    data = This.dumpArray!(S, i)(element, data);
                }
                else
                {
                    // element is a static array
                    data = This.dumpStaticArray!(S, i)(element, data);
                }
            }
            else
            {
                // T is expected to contain indirections and is not
                // an array so it must be a struct.
                static assert (
                    is(T == struct),
                    "static array elements expected to have indirections which " ~
                        T.stringof ~ " doesn't have"
                );

                auto ptr = cast(Unqual!(T)*) &element;
                data = This.dumpAllArrays(*ptr, data);
            }
        }

        return data;
    }

    /**************************************************************************

        Serializes the dynamic arrays in all elements of array and sets them to
        null.

        Params:
            array = the dynamic arrays of all members of this array will be
                    serialized and reset
            data  = destination buffer

        Returns:
            the tail of data, starting with the next after the last byte that
            was populated.

    ***************************************************************************/

    private static void[] dumpArrayElements ( T ) ( T[] array, void[] data )
    out (result)
    {
        debug (SerializationTrace)
        {
            Stdout.formatln("< dumpArrayElements!({})({}, {}) : {}",
                T.stringof, array.ptr, data.ptr, result.ptr);
        }
    }
    body
    {
        debug (SerializationTrace)
        {
            Stdout.formatln("> dumpArrayElements!({})({}, {})",
                T.stringof, array.ptr, data.ptr);
        }

        // array is a dynamic array of structs or static arrays which
        // contain dynamic arrays.

        static assert (ContainsDynamicArray!(T), "nothing to do for " ~ T.stringof);

        static if (is (T == struct))
        {
            foreach (ref element; array)
            {
                auto ptr = cast(Unqual!(T)*) &element;
                data = This.dumpAllArrays(*ptr, data);
                This.resetReferences(element);
            }
        }
        else static if (is (T Base : Base[]))
        {
            static assert (!is (Base[] == T),
               "expected static, not dynamic array of " ~ T.stringof);

            debug (SerializationTrace)
            {
                Stdout.formatln("  dumping static array of type {}", T.stringof);
            }

            foreach (ref element; array)
            {
                data = This.dumpElement(element, data);
                This.resetArrayReferences(element);
            }
        }
        else
        {
            static assert (false);
        }

        return data;
    }

    /**************************************************************************

        Resets all dynamic arrays in s to null.

        Params:
            s = struct instance to resets all dynamic arrays

        Returns:
            a pointer to s

    ***************************************************************************/

    private static S* resetReferences ( S ) ( ref S s )
    out (result)
    {
        debug (SerializationTrace)
        {
            Stdout.formatln("< resetReferences!({})({}) : {}",
                S.stringof, &s, result);
        }
    }
    body
    {
        static assert (is (S == struct), "struct expected, not " ~ S.stringof);
        static assert (ContainsDynamicArray!(S), "nothing to do for " ~ S.stringof);

        debug (SerializationTrace)
        {
            Stdout.formatln("> resetReferences!({})({})", S.stringof, &s);
        }

        foreach (i, T; typeof (s.tupleof))
        {
            static if (is (T == struct))
            {
                // Recurse into field of struct type if it contains
                // a dynamic array.
                static if (ContainsDynamicArray!(T))
                {
                    This.resetReferences(s.tupleof[i]);
                }
            }
            else static if (is (T Base == Base[]))
            {
                // Reset field of dynamic array type.

                s.tupleof[i] = null;
            }
            else static if (is (T Base : Base[]))
            {
                // Static array

                static if (ContainsDynamicArray!(Base))
                {
                    // Field of static array that contains a dynamic array:
                    // Recurse into field array elements.

                    resetArrayReferences(s.tupleof[i]);
                }
            }
            else
            {
                alias ensureValueTypeMember!(S, i) evt;
            }
        }

        return &s;
    }

    /**************************************************************************

        Resets all dynamic arrays in all elements of array to null.

        Params:
            array = all dynamic arrays in all elements of this array will be
                    reset to to null.

        Returns:
            array

    ***************************************************************************/

    static T[] resetArrayReferences ( T ) ( T[] array )
    out (arr)
    {
        debug (SerializationTrace)
        {
            Stdout.formatln("< resetArrayReferences!({})({}) : {}",
                T.stringof, array.ptr, arr.ptr);
        }
    }
    body
    {
        static assert (ContainsDynamicArray!(T), "nothing to do for " ~ S.stringof);

        debug (SerializationTrace)
        {
            Stdout.formatln("> resetArrayReferences!({})({})", T.stringof, array.ptr);
        }

        static if (is (T Base : Base[]))
        {
            static if (is (Base[] == T))
            {
                // Reset elements of dynamic array type.

                array[] = null;
            }
            else foreach (ref element; array)
            {
                // Recurse into static array elements.

                This.resetArrayReferences(element);
            }
        }
        else foreach (ref element; array)
        {
            static assert (is (T == struct), "struct expected, not " ~ T.stringof);

            // Recurse into struct elements.

            This.resetReferences(element);
        }

        return array;
    }
}

unittest
{
    struct Dummy
    {
        int a, b;
        int[] c;
        char[][] d;
    }

    Dummy d; d.a = 42; d.b = 43;
    d.c = [1, 2, 3];
    d.d = ["aaa".dup, "bbb".dup, "ccc".dup];

    void[] target;
    Serializer.serialize(d, target);
    auto ptr = cast(Dummy*) target.ptr;

    test!("==")(ptr.a, 42);
    test!("==")(ptr.b, 43);
    test!("is")(ptr.c.ptr, null);
}

// non-void[] dst
unittest
{
    struct Dummy
    {
        int a, b;
    }

    Dummy d; d.a = 1; d.b = 3;

    ubyte[] target;
    Serializer.serialize(d, target);
    auto ptr = cast(Dummy*) target.ptr;

    test!("==")(ptr.a, 1);
    test!("==")(ptr.b, 3);
}

// Allocation test
unittest
{
    static struct Dummy
    {
        size_t v;
    }

    ubyte[] buffer;
    Dummy d;

    Serializer.serialize(d, buffer);
    test!("==")(buffer.length, d.sizeof);
    buffer.length = 0;
    testNoAlloc(Serializer.serialize(d, buffer));
}<|MERGE_RESOLUTION|>--- conflicted
+++ resolved
@@ -285,19 +285,13 @@
                 {
                     // Dump dynamic array.
 
-                    len += This.countArraySize(field);
+                    len += This.countArraySize!(S, i)(field);
                 }
                 else static if (is (T Base : Base[]))
                 {
                     // Static array
 
-<<<<<<< HEAD
-                        len += This.countArraySize!(S, i)(field);
-                    }
-                    else static if (ContainsDynamicArray!(Base))
-=======
                     static if (ContainsDynamicArray!(Base))
->>>>>>> 23b38cee
                     {
                         // Recurse into static array elements which contain a
                         // dynamic array.
@@ -498,11 +492,7 @@
                 {
                     // Dump dynamic array.
 
-<<<<<<< HEAD
-                        data = This.dumpArray!(S, i)(s.tupleof[i], data);
-=======
-                    data = This.dumpArray(s.tupleof[i], data);
->>>>>>> 23b38cee
+                    data = This.dumpArray!(S, i)(s.tupleof[i], data);
 
                     s.tupleof[i] = null;
                 }
