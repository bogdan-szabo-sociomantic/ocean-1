--- conflicted
+++ resolved
@@ -1,15 +1,7 @@
 /*******************************************************************************
 
-<<<<<<< HEAD
-        Based upon Doug Lea's Java collection package
-=======
     This is Tango's implementation of a hash map which is now deprecated.
     Use 'ocean.util.container.map.HashMap' instead.
-
-        copyright:      Copyright (c) 2008 Kris Bell. All rights reserved
-
-        license:        BSD style: $(LICENSE)
->>>>>>> d1433aad
 
         Copyright:
             Copyright (c) 2008 Kris Bell.
