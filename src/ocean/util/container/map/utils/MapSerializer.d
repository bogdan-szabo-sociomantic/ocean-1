--- conflicted
+++ resolved
@@ -1609,11 +1609,7 @@
 
         bool compare ( Test2* old )
         {
-<<<<<<< HEAD
             return *old == this;
-=======
-            return *old == *(&this);
->>>>>>> dbf7e5f9
         }
     }
 
@@ -1625,11 +1621,7 @@
 
         bool compare ( OldStruct * o )
         {
-<<<<<<< HEAD
             return *o == this;
-=======
-            return *o == *(&this);
->>>>>>> dbf7e5f9
         }
     }
 
@@ -1661,20 +1653,12 @@
 
         bool compare ( OldKey * o )
         {
-<<<<<<< HEAD
             return *o == this;
-=======
-            return *o == *(&this);
->>>>>>> dbf7e5f9
         }
 
         OldKey old ( )
         {
-<<<<<<< HEAD
             return this;
-=======
-            return *(&this);
->>>>>>> dbf7e5f9
         }
     }
 
