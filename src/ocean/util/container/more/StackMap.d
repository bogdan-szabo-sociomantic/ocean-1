/*******************************************************************************

<<<<<<< HEAD
        Copyright:
            Copyright (c) 2008 Kris Bell.
            Some parts copyright (c) 2009-2016 Sociomantic Labs GmbH.
            All rights reserved.
=======
    This stack map is based on Tango's hash map implementation and is now
    deprecated. No suitable replacement exists at this time, as there is no use
    case for it.

        copyright:      Copyright (c) 2008 Kris Bell. All rights reserved
>>>>>>> d1433aad

        License:
            Tango Dual License: 3-Clause BSD License / Academic Free License v3.0.
            See LICENSE_TANGO.txt for details.

        Version: Initial release: April 2008

        Authors: Kris

*******************************************************************************/

deprecated module ocean.util.container.more.StackMap;
pragma(msg, "`ocean.util.container.more.StackMap` is deprecated. No replacement exists");

import ocean.stdc.stdlib;

import ocean.util.container.HashMap;

public  import ocean.util.container.Container;

/******************************************************************************

        StackMap extends the basic hashmap type by adding a limit to
        the number of items contained at any given time. In addition,
        StackMap retains the order in which elements were added, and
        employs that during foreach() traversal. Additions to the map
        beyond the capacity will result in an exception being thrown.

        You can push and pop things just like an typical stack, and/or
        traverse the entries in the order they were added, though with
        the additional capability of retrieving and/or removing by key.

        Note also that a push/add operation will replace an existing
        entry with the same key, exposing a twist on the stack notion.

******************************************************************************/

class StackMap (K, V, alias Hash = Container.hash,
                      alias Reap = Container.reap,
                      alias Heap = Container.Collect)
{
        private alias QueuedEntry       Type;
        private alias Type              *Ref;
        private alias HashMap!(K, Ref, Hash, reaper, Heap) Map;
        private Map                     hash;
        private Type[]                  links;

        // extents of queue
        private Ref                     head,
                                        tail,
                                        start;
        // dimension of queue
        private uint                    capacity;

       /**********************************************************************

                Construct a cache with the specified maximum number of
                entries. Additions to the cache beyond this number will
                throw an exception

        **********************************************************************/

        this (uint capacity)
        {
                hash = new Map;
                this.capacity = capacity;
                hash.buckets (capacity, 0.75);
                //links = (cast(Ref) calloc(capacity, Type.sizeof))[0..capacity];
                links.length = capacity;

                // create empty list
                head = tail = &links[0];
                foreach (ref link; links[1..$])
                        {
                        link.prev = tail;
                        tail.next = &link;
                        tail = &link;
                        }
        }

        /***********************************************************************

                clean up when done

        ***********************************************************************/

        ~this ()
        {
                //free (links.ptr);
        }

        /***********************************************************************

                Reaping callback for the hashmap, acting as a trampoline

        ***********************************************************************/

        static void reaper(K, R) (K k, R r)
        {
                Reap (k, r.value);
        }

        /***********************************************************************


        ***********************************************************************/

        final uint size ()
        {
                return hash.size;
        }

        /***********************************************************************


        ***********************************************************************/

        final void clear ()
        {
                hash.clear;
                start = null;
        }

        /**********************************************************************

                Place an entry into the cache and associate it with the
                provided key. Note that there can be only one entry for
                any particular key. If two entries are added with the
                same key, the second effectively overwrites the first.

                Returns true if we added a new entry; false if we just
                replaced an existing one. A replacement does not change
                the order of the keys, and thus does not change stack
                ordering.

        **********************************************************************/

        final bool push (K key, V value)
        {
                return add (key, value);
        }

        /**********************************************************************

                Remove and return the more recent addition to the stack

        **********************************************************************/

        bool popHead (ref K key, ref V value)
        {
                if (start)
                   {
                   key = head.key;
                   return take (key, value);
                   }
                return false;
        }

        /**********************************************************************

                Remove and return the oldest addition to the stack

        **********************************************************************/

        bool popTail (ref K key, ref V value)
        {
                if (start)
                   {
                   key = start.key;
                   return take (key, value);
                   }
                return false;
        }

        /***********************************************************************

                Iterate from the oldest to the most recent additions

        ***********************************************************************/

        final int opApply (int delegate(ref K key, ref V value) dg)
        {
                        K   key;
                        V   value;
                        int result;

                        auto node = start;
                        while (node)
                              {
                              key = node.key;
                              value = node.value;
                              if ((result = dg(key, value)) != 0)
                                   break;
                              node = node.prev;
                              }
                        return result;
        }

        /**********************************************************************

                Place an entry into the cache and associate it with the
                provided key. Note that there can be only one entry for
                any particular key. If two entries are added with the
                same key, the second effectively overwrites the first.

                Returns true if we added a new entry; false if we just
                replaced an existing one. A replacement does not change
                the order of the keys, and thus does not change stack
                ordering.

        **********************************************************************/

        final bool add (K key, V value)
        {
                Ref entry = null;

                // already in the list? -- replace entry
                if (hash.get (key, entry))
                   {
                   entry.set (key, value);
                   return false;
                   }

                // create a new entry at the list head
                entry = addEntry (key, value);
                if (start is null)
                    start = entry;
                return true;
        }

        /**********************************************************************

                Get the cache entry identified by the given key

        **********************************************************************/

        bool get (K key, ref V value)
        {
                Ref entry = null;

                if (hash.get (key, entry))
                   {
                   value = entry.value;
                   return true;
                   }
                return false;
        }

        /**********************************************************************

                Remove (and return) the cache entry associated with the
                provided key. Returns false if there is no such entry.

        **********************************************************************/

        final bool take (K key, ref V value)
        {
                Ref entry = null;
                if (hash.get (key, entry))
                   {
                   value = entry.value;

                   if (entry is start)
                       start = entry.prev;

                   // don't actually kill the list entry -- just place
                   // it at the list 'tail' ready for subsequent reuse
                   deReference (entry);

                   // remove the entry from hash
                   hash.removeKey (key);
                   return true;
                   }
                return false;
        }

        /**********************************************************************

                Place a cache entry at the tail of the queue. This makes
                it the least-recently referenced.

        **********************************************************************/

        private Ref deReference (Ref entry)
        {
                if (entry !is tail)
                   {
                   // adjust head
                   if (entry is head)
                       head = entry.next;

                   // move to tail
                   entry.extract;
                   tail = entry.append (tail);
                   }
                return entry;
        }

        /**********************************************************************

                Move a cache entry to the head of the queue. This makes
                it the most-recently referenced.

        **********************************************************************/

        private Ref reReference (Ref entry)
        {
                if (entry !is head)
                   {
                   // adjust tail
                   if (entry is tail)
                       tail = entry.prev;

                   // move to head
                   entry.extract;
                   head = entry.prepend (head);
                   }
                return entry;
        }

        /**********************************************************************

                Add an entry into the queue. An exception is thrown if
                the queue is full

        **********************************************************************/

        private Ref addEntry (K key, V value)
        {
                if (hash.size < capacity)
                   {
                   hash.add (key, tail);
                   return reReference (tail.set (key, value));
                   }

                throw new Exception ("Full");
        }

        /**********************************************************************

                A doubly-linked list entry, used as a wrapper for queued
                cache entries.

        **********************************************************************/

        private struct QueuedEntry
        {
                private K               key;
                private Ref             prev,
                                        next;
                private V               value;

                /**************************************************************

                        Set this linked-list entry with the given arguments.

                **************************************************************/

                Ref set (K key, V value)
                {
                        this.value = value;
                        this.key = key;
                        return this;
                }

                /**************************************************************

                        Insert this entry into the linked-list just in
                        front of the given entry.

                **************************************************************/

                Ref prepend (Ref before)
                {
                        if (before)
                           {
                           prev = before.prev;

                           // patch 'prev' to point at me
                           if (prev)
                               prev.next = this;

                           //patch 'before' to point at me
                           next = before;
                           before.prev = this;
                           }
                        return this;
                }

                /**************************************************************

                        Add this entry into the linked-list just after
                        the given entry.

                **************************************************************/

                Ref append (Ref after)
                {
                        if (after)
                           {
                           next = after.next;

                           // patch 'next' to point at me
                           if (next)
                               next.prev = this;

                           //patch 'after' to point at me
                           prev = after;
                           after.next = this;
                           }
                        return this;
                }

                /**************************************************************

                        Remove this entry from the linked-list. The
                        previous and next entries are patched together
                        appropriately.

                **************************************************************/

                Ref extract ()
                {
                        // make 'prev' and 'next' entries see each other
                        if (prev)
                            prev.next = next;

                        if (next)
                            next.prev = prev;

                        // Murphy's law
                        next = prev = null;
                        return this;
                }
        }
}


/*******************************************************************************

*******************************************************************************/

debug (StackMap)
{
        import ocean.io.Stdout_tango;
        import ocean.core.Memory;
        import ocean.time.StopWatch;

        void main()
        {
                int v;
                auto map = new StackMap!(char[], int)(3);
                map.add ("foo", 1);
                map.add ("bar", 2);
                map.add ("wumpus", 3);
                foreach (k, v; map)
                         Stdout.formatln ("{} {}", k, v);

                Stdout.newline;
                map.get ("bar", v);
                foreach (k, v; map)
                         Stdout.formatln ("{} {}", k, v);

                Stdout.newline;
                map.get ("bar", v);
                foreach (k, v; map)
                         Stdout.formatln ("{} {}", k, v);

                Stdout.newline;
                map.get ("foo", v);
                foreach (k, v; map)
                         Stdout.formatln ("{} {}", k, v);

                Stdout.newline;
                map.get ("wumpus", v);
                foreach (k, v; map)
                         Stdout.formatln ("{} {}", k, v);


                // setup for benchmark, with a cache of integers
                auto test = new StackMap!(int, int, Container.hash, Container.reap, Container.Chunk) (1000000);
                const count = 1_000_000;
                StopWatch w;

                // benchmark adding
                w.start;
                for (int i=count; i--;)
                     test.add (i, i);
                Stdout.formatln ("{} adds: {}/s", count, count/w.stop);

                // benchmark reading
                w.start;
                for (int i=count; i--;)
                     test.get (i, v);
                Stdout.formatln ("{} lookups: {}/s", count, count/w.stop);

                // benchmark iteration
                w.start;
                foreach (key, value; test) {}
                Stdout.formatln ("{} element iteration: {}/s", test.size, test.size/w.stop);
        }
}
<|MERGE_RESOLUTION|>--- conflicted
+++ resolved
@@ -1,17 +1,13 @@
 /*******************************************************************************
 
-<<<<<<< HEAD
+    This stack map is based on Tango's hash map implementation and is now
+    deprecated. No suitable replacement exists at this time, as there is no use
+    case for it.
+
         Copyright:
             Copyright (c) 2008 Kris Bell.
             Some parts copyright (c) 2009-2016 Sociomantic Labs GmbH.
             All rights reserved.
-=======
-    This stack map is based on Tango's hash map implementation and is now
-    deprecated. No suitable replacement exists at this time, as there is no use
-    case for it.
-
-        copyright:      Copyright (c) 2008 Kris Bell. All rights reserved
->>>>>>> d1433aad
 
         License:
             Tango Dual License: 3-Clause BSD License / Academic Free License v3.0.
