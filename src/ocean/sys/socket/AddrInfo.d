/*******************************************************************************

    Declaration of and wrappers for the addrinfo address lookup API.

    Copyright:
        Copyright (c) 2009-2016 dunnhumby Germany GmbH.
        All rights reserved.

    License:
        Boost Software License Version 1.0. See LICENSE_BOOST.txt for details.
        Alternatively, this file may be distributed under the terms of the Tango
        3-Clause BSD License (see LICENSE_BSD.txt for details).

*******************************************************************************/

module ocean.sys.socket.AddrInfo;


import ocean.transition;

import ocean.stdc.posix.netinet.in_: sockaddr, socklen_t,
                                     sockaddr_in,  AF_INET,  INET_ADDRSTRLEN,
                                     sockaddr_in6, AF_INET6, INET6_ADDRSTRLEN,
                                     SOCK_STREAM, IPPROTO_TCP;

import ocean.stdc.posix.arpa.inet: inet_ntop, inet_pton, ntohs, htons, htonl;

import core.stdc.errno: errno, EAFNOSUPPORT;

import core.stdc.string: strlen;

import ocean.core.Array: concat;

import ocean.core.TypeConvert;

import ocean.core.Verify;

/*******************************************************************************

    Address information struct as returned by getaddrinfo().

*******************************************************************************/

struct addrinfo
{
    /***************************************************************************

        getaddrinfo() flags.

    ***************************************************************************/

    enum Flags
    {
        None = 0,
        AI_PASSIVE                  = 1 << 0, /// Socket address is intended for `bind`.
        AI_CANONNAME                = 1 << 1, /// Request for canonical name.
        AI_NUMERICHOST              = 1 << 2, /// Don't use name resolution.
        AI_V4MAPPED                 = 1 << 3, /// IPv4 mapped addresses are acceptable.
        AI_ALL                      = 1 << 4, /// Return IPv4 mapped and IPv6 addresses.
        AI_ADDRCONFIG               = 1 << 5, /// Use configuration of this host to choose returned address type.
        AI_IDN                      = 1 << 6, /// IDN encode input (assuming it is encoded in the current locale's character set) before looking it up.
        AI_CANONIDN                 = 1 << 7, /// Translate canonical name from IDN format.
        AI_IDN_ALLOW_UNASSIGNED     = 1 << 8, /// Don't reject unassigned Unicode code points.
        AI_IDN_USE_STD3_ASCII_RULES = 1 << 9  /// Validate strings according to STD3 rules.

    }

    /***************************************************************************

        Error codes returned by getaddrinfo() (not passed via errno).

    ***************************************************************************/

    enum ErrorCode
    {
        Success = 0,
        EAI_BADFLAGS    = -1,     /// Invalid value for ai_flags field.
        EAI_NONAME      = -2,     /// NAME or SERVICE is unknown.
        EAI_AGAIN       = -3,     /// Temporary failure in name resolution.
        EAI_FAIL        = -4,     /// Non-recoverable failure in name res.
        EAI_FAMILY      = -6,     /// `ai_family` not supported.
        EAI_SOCKTYPE    = -7,     /// `ai_socktype` not supported.
        EAI_SERVICE     = -8,     /// SERVICE not supported for `ai_socktype`.
        EAI_MEMORY      = -10,    /// Memory allocation failure.
        EAI_SYSTEM      = -11,    /// System error returned in `errno`.
        EAI_OVERFLOW    = -12,    /// Argument buffer overflow.
        EAI_NODATA      = -5,     /// No address associated with NAME.
        EAI_ADDRFAMILY  = -9,     /// Address family for NAME not supported.
        EAI_INPROGRESS  = -100,   /// Processing request in progress.
        EAI_CANCELED    = -101,   /// Request canceled.
        EAI_NOTCANCELED = -102,   /// Request not canceled.
        EAI_ALLDONE     = -103,   /// All requests done.
        EAI_INTR        = -104,   /// Interrupted by a signal.
        EAI_IDN_ENCODE  = -105,   /// IDN encoding failed.
    }

    /***************************************************************************

        Data fields.

    ***************************************************************************/

    Flags           ai_flags;
    int             ai_family,
                    ai_socktype,
                    ai_protocol;
    socklen_t       ai_addrlen;               // The manpage says size_t: WRONG!
    sockaddr*       ai_addr;
    char*           ai_canonname;
    typeof ((&this))   ai_next;

    alias .INET6_ADDRSTRLEN INET6_ADDRSTRLEN;
    alias .INET_ADDRSTRLEN  INET_ADDRSTRLEN;

    /***************************************************************************

        Obtains the current IP address in standard notation.

        Params:
            dst = destination buffer

        Returns:
            a slice to the resulting IP address string in dst on success or null
            on error. On error errno is set appropriately.

        Errors:
            EAFNOSUPPORT: The address family is not supported (AF_INET/IPv4 or
                          AF_INET6/IPv6).

        In:
            - this.ai_addr must not be null: this instance should have been
              obtained by getaddrinfo() or manually initialised.
            - dst.length must be at least the required address length for the
              address family, INET_ADDRSTRLEN for IPv4 or INET6_ADDRSTRLEN for
              IPv6.

        Out:
            If the resulting slice is not null, it slices dst from the
            beginning.

    ***************************************************************************/

    mstring ipAddress ( mstring dst )
    out (result)
    {
        if (result.length) assert (result.ptr is dst.ptr);
    }
    body
    {
        void sanity_check ( )
        {
            verify((&this).ai_addr !is null);

            switch ((&this).ai_family)
            {
                case AF_INET:
                    verify(
                        dst.length >= INET_ADDRSTRLEN,
                        "dst.length expected to be at least "
                            ~ INET_ADDRSTRLEN.stringof
                    );
                    break;

                case AF_INET6:
                    verify(
                        dst.length >= INET6_ADDRSTRLEN,
                        "dst.length expected to be at least "
                            ~ INET6_ADDRSTRLEN.stringof
                    );
                    break;

                default: // will fail with EAFNOSUPPORT anyway
            }
        }

        sanity_check();

        void* addr;

        switch ((&this).ai_family)
        {
            case AF_INET:
                addr = &(*cast (sockaddr_in*) (&this).ai_addr).sin_addr;
                break;

            case AF_INET6:
                addr = &(*cast (sockaddr_in6*) (&this).ai_addr).sin6_addr;
                break;

            default:
                .errno = EAFNOSUPPORT; // inet_ntop() would do the same
                return null;
        }

        auto address_p = .inet_ntop((&this).ai_family, addr, dst.ptr,
            castFrom!(size_t).to!(int)(dst.length));
        // inet_ntop returns const pointer even if spec says it will always
        // use `dst` memory. Using `dst` directly to avoid casts.
        return address_p ? dst.ptr[0 .. strlen(dst.ptr)] : null;
    }

    /**************************************************************************

        Obtains the current port number.

        Returns:
            the current port number.

        Errors:
            EAFNOSUPPORT: The address family is not supported (AF_INET/IPv4 or
                          AF_INET6/IPv6).

        In:
            this.ai_addr must not be null: this instance should have been
            obtained by getaddrinfo() or manually initialised.

     **************************************************************************/

    ushort port ( )
    {
        verify((&this).ai_addr !is null);
        .errno = 0;

        switch ((&this).ai_family)
        {
            case AF_INET:
                return .ntohs((cast (sockaddr_in*) (&this).ai_addr).sin_port);

            case AF_INET6:
                return .ntohs((cast (sockaddr_in6*) (&this).ai_addr).sin6_port);

            default:
                .errno = EAFNOSUPPORT;
                return 0;
        }
    }

    /**************************************************************************

        Obtains the current canonical name.

        Returns:
            the current canonical name or null.

     **************************************************************************/

    char[] canonname ( )
    {
        return (&this).ai_canonname? (&this).ai_canonname[0 .. strlen((&this).ai_canonname)] : null;
    }

    /**************************************************************************

        'foreach' iteration over the linked list of instances of this struct;
        starting with this instance.

        Do not change any of the pointer struct members.

     **************************************************************************/

<<<<<<< HEAD
    int opApply ( scope int delegate ( ref typeof (this) info ) dg )
=======
    int opApply ( scope int delegate ( ref typeof (*(&this)) info ) dg )
>>>>>>> dbf7e5f9
    {
        int result = 0;

        for (typeof ((&this)) info = (&this); info && !result; info = info.ai_next)
        {
            result = dg(*info);
        }

        return result;
    }
}

extern (C)
{
    /**************************************************************************

        Obtains the error message for errcode.

        Params:
            errcode = error code returned by getaddrinfo()

        Returns:
            the error message for errcode.

     **************************************************************************/

    public char* gai_strerror(addrinfo.ErrorCode errcode);

    /**************************************************************************

        Given node and service, which identify an Internet host and  a  service,
        getaddrinfo()  returns  one  or  more addrinfo structures, each of which
        contains an Internet address that can be specified in a call to  bind(2)
        or  connect(2).   The  getaddrinfo() function combines the functionality
        provided by the getservbyname(3) and getservbyport(3) functions  into  a
        single  interface,  but  unlike  the  latter functions, getaddrinfo() is
        reentrant and allows programs to  eliminate  IPv4-versus-IPv6  dependen‐
        cies.

        The  addrinfo  structure  used  by  getaddrinfo() contains the following
        fields:

            struct addrinfo {
                int              ai_flags;
                int              ai_family;
                int              ai_socktype;
                int              ai_protocol;
                size_t           ai_addrlen;
                struct sockaddr *ai_addr;
                char            *ai_canonname;
                struct addrinfo *ai_next;
            };

        The hints argument points to an addrinfo structure that specifies crite‐
        ria  for  selecting  the  socket address structures returned in the list
        pointed to by res.  If hints is not NULL it points to an addrinfo struc‐
        ture whose ai_family, ai_socktype, and ai_protocol specify criteria that
        limit the set of socket addresses returned by getaddrinfo(), as follows:

        ai_family   This field specifies the  desired  address  family  for  the
                    returned  addresses.   Valid  values  for this field include
                    AF_INET and AF_INET6.  The value  AF_UNSPEC  indicates  that
                    getaddrinfo() should return socket addresses for any address
                    family (either IPv4 or IPv6, for example) that can  be  used
                    with node and service.

        ai_socktype This  field specifies the preferred socket type, for example
                    SOCK_STREAM or SOCK_DGRAM.  Specifying 0 in this field indi‐
                    cates  that  socket addresses of any type can be returned by
                    getaddrinfo().

        ai_protocol This field specifies the protocol for  the  returned  socket
                    addresses.  Specifying 0 in this field indicates that socket
                    addresses with  any  protocol  can  be  returned  by  getad‐
                    drinfo().

        ai_flags    This  field  specifies  additional options, described below.
                    Multiple  flags  are  specified  by  bitwise   OR-ing   them
                    together.

        All  the  other fields in the structure pointed to by hints must contain
        either 0 or a null pointer, as appropriate.  Specifying hints as NULL is
        equivalent  to  setting  ai_socktype  and ai_protocol to 0; ai_family to
        AF_UNSPEC; and ai_flags to (AI_V4MAPPED | AI_ADDRCONFIG).

        node specifies either a numerical network address  (for  IPv4,  numbers-
        and-dots  notation  as  supported by inet_aton(3); for IPv6, hexadecimal
        string format as supported by  inet_pton(3)),  or  a  network  hostname,
        contains the AI_NUMERICHOST flag then node must be a  numerical  network
        address.   The  AI_NUMERICHOST  flag  suppresses any potentially lengthy
        network host address lookups.

        If the AI_PASSIVE flag is specified in hints.ai_flags, and node is NULL,
        then  the  returned  socket  addresses will be suitable for bind(2)ing a
        socket that will accept(2) connections.   The  returned  socket  address
        will  contain  the  "wildcard  address"  (INADDR_ANY for IPv4 addresses,
        IN6ADDR_ANY_INIT for IPv6 address).  The wildcard  address  is  used  by
        applications  (typically  servers)  that intend to accept connections on
        any of the hosts's network addresses.  If node is  not  NULL,  then  the
        AI_PASSIVE flag is ignored.

        If  the  AI_PASSIVE flag is not set in hints.ai_flags, then the returned
        socket addresses will be suitable for use with connect(2), sendto(2), or
        sendmsg(2).   If  node  is NULL, then the network address will be set to
        the loopback interface  address  (INADDR_LOOPBACK  for  IPv4  addresses,
        IN6ADDR_LOOPBACK_INIT  for  IPv6  address); this is used by applications
        that intend to communicate with peers running on the same host.

        service sets the port in each returned address structure.  If this argu‐
        ment is a service name (see services(5)), it is translated to the corre‐
        sponding port number.  This argument can also be specified as a  decimal
        number,  which  is simply converted to binary.  If service is NULL, then
        the port number of the returned socket addresses will be left uninitial‐
        ized.   If  AI_NUMERICSERV is specified in hints.ai_flags and service is
        not NULL, then service must point to a string containing a numeric  port
        number.   This  flag is used to inhibit the invocation of a name resolu‐
        tion service in cases where it is known not to be required.

        Either node or service, but not both, may be NULL.

        The getaddrinfo() function allocates and initializes a  linked  list  of
        addrinfo  structures, one for each network address that matches node and
        service, subject to any restrictions imposed by  hints,  and  returns  a
        pointer  to  the start of the list in res.  The items in the linked list
        are linked by the ai_next field.

        There are several reasons why the linked list may  have  more  than  one
        addrinfo  structure, including: the network host is multihomed, accessi‐
        ble over multiple protocols (e.g. both AF_INET  and  AF_INET6);  or  the
        same  service  is  available from multiple socket types (one SOCK_STREAM
        address and another SOCK_DGRAM address,  for  example).   Normally,  the
        application  should  try  using the addresses in the order in which they
        are returned.  The sorting function used within getaddrinfo() is defined
        in RFC 3484; the order can be tweaked for a particular system by editing
        /etc/gai.conf (available since glibc 2.5).

        If hints.ai_flags includes the AI_CANONNAME flag, then the  ai_canonname
        field  of  the  first of the addrinfo structures in the returned list is
        set to point to the official name of the host.

        The remaining fields of each returned addrinfo structure are initialized
        as follows:

        * The  ai_family,  ai_socktype, and ai_protocol fields return the socket
          creation parameters (i.e., these fields have the same meaning  as  the
          corresponding  arguments  of socket(2)).  For example, ai_family might
          return AF_INET or AF_INET6; ai_socktype  might  return  SOCK_DGRAM  or
          SOCK_STREAM; and ai_protocol returns the protocol for the socket.

        * A  pointer  to  the socket address is placed in the ai_addr field, and
          the length  of  the  socket  address,  in  bytes,  is  placed  in  the
          ai_addrlen field.

        If  hints.ai_flags  includes the AI_ADDRCONFIG flag, then IPv4 addresses
        are returned in the list pointed to by res only if the local system  has
        at  least  one  IPv4  address  configured,  and  IPv6 addresses are only
        returned if the local system has at least one IPv6 address configured.

        If hint.ai_flags specifies the AI_V4MAPPED flag, and hints.ai_family was
        specified  as  AF_INET6,  and no matching IPv6 addresses could be found,
        then return IPv4-mapped IPv6 addresses in the list pointed  to  by  res.
        If  both  AI_V4MAPPED  and  AI_ALL are specified in hints.ai_flags, then
        return both IPv6 and IPv4-mapped IPv6 addresses in the list  pointed  to
        by res.  AI_ALL is ignored if AI_V4MAPPED is not also specified.

        The  freeaddrinfo() function frees the memory that was allocated for the
        dynamically allocated linked list res.

        Extensions to getaddrinfo() for Internationalized Domain Names
        Starting with glibc 2.3.4, getaddrinfo() has  been  extended  to  selec‐
        tively  allow  the  incoming  and outgoing hostnames to be transparently
        converted to and from the Internationalized  Domain  Name  (IDN)  format
        (see  RFC 3490, Internationalizing Domain Names in Applications (IDNA)).
        Four new flags are defined:

        AI_IDN If this flag is specified, then the node name given  in  node  is
               converted  to  IDN  format  if necessary.  The source encoding is
               that of the current locale.

               If the input name contains non-ASCII  characters,  then  the  IDN
               encoding  is  used.   Those  parts of the node name (delimited by
               dots) that contain non-ASCII characters are encoded  using  ASCII
               Compatible Encoding (ACE) before being passed to the name resolu‐
               tion functions.

        AI_CANONIDN
               After a successful name lookup, and if the AI_CANONNAME flag  was
               specified,  getaddrinfo()  will  return the canonical name of the
               node corresponding to the addrinfo structure value  passed  back.
               The  return  value  is an exact copy of the value returned by the
               name resolution function.

               If the name is encoded using ACE, then it will contain  the  xn--
               prefix  for one or more components of the name.  To convert these
               components into a readable  form  the  AI_CANONIDN  flag  can  be
               passed  in  addition  to  AI_CANONNAME.   The resulting string is
               encoded using the current locale's encoding.

        AI_IDN_ALLOW_UNASSIGNED, AI_IDN_USE_STD3_ASCII_RULES
               Setting these flags will enable the IDNA_ALLOW_UNASSIGNED  (allow
               unassigned  Unicode  code  points)  and IDNA_USE_STD3_ASCII_RULES
               (check output to make sure it  is  a  STD3  conforming  hostname)
               flags respectively to be used in the IDNA handling.


        getaddrinfo()  returns 0 if it succeeds, or one of the following nonzero
        error codes:

        EAI_ADDRFAMILY
               The specified network host does not have any network addresses in
               the requested address family.

        EAI_AGAIN
               The  name  server  returned  a temporary failure indication.  Try
               again later.

        EAI_BADFLAGS
               hints.ai_flags  contains  invalid   flags;   or,   hints.ai_flags
               included AI_CANONNAME and name was NULL.

        EAI_FAIL
               The name server returned a permanent failure indication.

        EAI_FAMILY
               The requested address family is not supported.

        EAI_MEMORY
               Out of memory.

        EAI_NODATA
               The  specified network host exists, but does not have any network
               addresses defined.

        EAI_NONAME
               The node or service is not known; or both node  and  service  are
               NULL;  or AI_NUMERICSERV was specified in hints.ai_flags and ser‐
               vice was not a numeric port-number string.

        EAI_SERVICE
               The requested service is not available for the  requested  socket
               type.   It  may  be  available  through another socket type.  For
               example, this error could occur if service was "shell" (a service
               only  available  on stream sockets), and either hints.ai_protocol
               was IPPROTO_UDP, or  hints.ai_socktype  was  SOCK_DGRAM;  or  the
               error  could occur if service was not NULL, and hints.ai_socktype
               was SOCK_RAW (a socket type that does not support the concept  of
               services).

        EAI_SOCKTYPE
               The  requested  socket  type is not supported.  This could occur,
               for  example,  if  hints.ai_socktype  and  hints.ai_protocol  are
               inconsistent (e.g., SOCK_DGRAM and IPPROTO_TCP, respectively).

        EAI_SYSTEM
               Other system error, check errno for details.

        The  gai_strerror()  function  translates  these  error codes to a human
        readable string, suitable for error reporting.

     **************************************************************************/

    private addrinfo.ErrorCode getaddrinfo(char* node, char* service,
                                           addrinfo* hints, addrinfo** res);

    private void freeaddrinfo(addrinfo* res);

}

/******************************************************************************

    Wraps getaddrinfo()/freeaddrinfo() and manages an addrinfo instance.

 ******************************************************************************/

class AddrInfo : AddrInfoC
{
    /**************************************************************************

        String nul-termination buffers.

     **************************************************************************/

    private mstring node, service;

    /**************************************************************************

        Returns:
            the current address info as most recently obtained.

     **************************************************************************/

    public override addrinfo* info ( )
    {
        return this.info_;
    }

    /**************************************************************************

        Gets the address info for a TCP/IP node and/or service.

        Params:
            node    = node name (may be null)
            service = service name (may be null)
            ipv6    = false: get the IPv4, true: get the IPv6 address
            flags   = getaddrinfo() flags

        Returns:
            0 on success or an error code on failure, see addrinfo.ErrorCode.

     **************************************************************************/

    public ErrorCode getTcpIp ( cstring node, cstring service, bool ipv6,
                                addrinfo.Flags flags = addrinfo.Flags.None )
    {
        return super.getTcpIp(this.node.toCstr(node),
                              this.service.toCstr(service), ipv6, flags);
    }

    /**************************************************************************

        Gets the address info for an IP node and/or service.

        Params:
            node     = node name (may be null)
            service  = service name (may be null)
            ipv6     = false: get the IPv4, true: get the IPv6 address
            type     = socket type (0 for any type)
            protocol = socket protocol (0 for any protocol)
            flags    = getaddrinfo() flags

        Returns:
            0 on success or an error code on failure, see addrinfo.ErrorCode.

     **************************************************************************/

    public ErrorCode getIp ( cstring node, cstring service,
                             bool ipv6, int type, int protocol,
                             addrinfo.Flags flags = addrinfo.Flags.None )
    {
        return super.getIp(this.node.toCstr(node), this.service.toCstr(service),
                           ipv6, type, protocol, flags);
    }

    /**************************************************************************

        Gets the address info for a node and/or service.

        Params:
            node     = node name (may be null)
            service  = service name (may be null)
            family   = socket family (0 for any family)
            type     = socket type (0 for any type)
            protocol = socket protocol (0 for any protocol)
            flags    = getaddrinfo() flags

        Returns:
            0 on success or an error code on failure, see addrinfo.ErrorCode.

     **************************************************************************/

    public ErrorCode get ( cstring node, cstring service,
                           int family, int type, int protocol,
                           addrinfo.Flags flags = addrinfo.Flags.None )
    {
        return super.get(this.node.toCstr(node), this.service.toCstr(service),
                         family, type, protocol, flags);
    }

    /**************************************************************************

        Gets the address info for a node and/or service.

        Params:
            node    = node name (may be null)
            service = service name (may be null)
            hints   = addrinfo instance specifying the socket family, type,
                      protocol and flags or null to get all available addresses

        Returns:
            0 on success or an error code on failure, see addrinfo.ErrorCode.

     **************************************************************************/

    public ErrorCode get ( cstring node, cstring service, addrinfo* hints = null )
    {
        return super.get(this.node.toCstr(node), this.service.toCstr(service),
                         hints);
    }
}

/**************************************************************************

    Appends a nul-terminator to src, storing the result in dst.

    Params:
        dst = destination string buffer
        src = string to nul-terminate

    Returns:
        dst.ptr or null if src is empty.

 **************************************************************************/

private char* toCstr ( ref mstring dst, cstring src )
{
    return src.length? dst.concat(src, "\0"[]).ptr : null;
}

/******************************************************************************

    Wraps getaddrinfo()/freeaddrinfo() and manages an addrinfo instance; uses
    C strings as arguments. This class is memory-friendly when used with 'scope'
    instances.

 ******************************************************************************/

class AddrInfoC
{
    alias addrinfo.Flags     Flags;
    alias addrinfo.ErrorCode ErrorCode;

    /**************************************************************************

        addrinfo instance.

     **************************************************************************/

    private addrinfo* info_ = null;

    /**************************************************************************

        IP address conversion buffer

     **************************************************************************/

    static assert (INET6_ADDRSTRLEN > INET_ADDRSTRLEN);

    char[INET6_ADDRSTRLEN] ip_address_buf;

    /**************************************************************************

        Destructor.

     **************************************************************************/

    ~this ( )
    {
        if (this.info_)
        {
            freeaddrinfo(this.info_);
        }
    }

    /**************************************************************************

        Gets the address info for a TCP/IP node and/or service.

        Params:
            node    = node name (may be null)
            service = service name (may be null)
            ipv6    = false: get the IPv4, true: get the IPv6 address
            flags   = getaddrinfo() flags

        Returns:
            0 on success or an error code on failure, see addrinfo.ErrorCode.

     **************************************************************************/

    public ErrorCode getTcpIp ( char* node, char* service, bool ipv6,
                                addrinfo.Flags flags = addrinfo.Flags.None )
    {
        return this.getIp(node, service, ipv6, SOCK_STREAM, IPPROTO_TCP, flags);
    }

    /**************************************************************************

        Gets the address info for an IP node and/or service.

        Params:
            node     = node name (may be null)
            service  = service name (may be null)
            ipv6     = false: get the IPv4, true: get the IPv6 address
            type     = socket type (0 for any type)
            protocol = socket protocol (0 for any protocol)
            flags    = getaddrinfo() flags

        Returns:
            0 on success or an error code on failure, see addrinfo.ErrorCode.

     **************************************************************************/

    public ErrorCode getIp ( char* node, char* service,
                             bool ipv6, int type, int protocol,
                             addrinfo.Flags flags = addrinfo.Flags.None )
    {
        return this.get(node, service, ipv6? AF_INET6 : AF_INET, type, protocol);
    }


    /**************************************************************************

        Gets the address info for a node and/or service.

        Params:
            node     = node name (may be null)
            service  = service name (may be null)
            family   = socket family (0 for any family)
            type     = socket type (0 for any type)
            protocol = socket protocol (0 for any protocol)
            flags    = getaddrinfo() flags

        Returns:
            0 on success or an error code on failure, see addrinfo.ErrorCode.

     **************************************************************************/

    public ErrorCode get ( char* node, char* service,
                           int family, int type, int protocol,
                           addrinfo.Flags flags = addrinfo.Flags.None )
    {
        auto hints = addrinfo(flags, family, type, protocol);

        return this.get(node, service, &hints);
    }

    /**************************************************************************

        Gets the address info for a node and/or service.

        Params:
            node    = node name (may be null)
            service = service name (may be null)
            hints   = addrinfo instance specifying the socket family, type,
                      protocol and flags or null to get all available addresses

        Returns:
            0 on success or an error code on failure, see addrinfo.ErrorCode.

     **************************************************************************/

    public ErrorCode get ( char* node, char* service, addrinfo* hints = null )
    {
        if (this.info_)
        {
            freeaddrinfo(this.info_);

            this.info_ = null;
        }

        return .getaddrinfo(node, service, hints, &this.info_);
    }

    /**************************************************************************

        Returns:
            the current address info as most recently obtained or null if the
            last get() failed or get() has not been called yet.

     **************************************************************************/

    public addrinfo* info ( )
    {
        return this.info_;
    }

    /***************************************************************************

        Obtains the current IP address in standard notation.

        Returns:
            a slice to the resulting IP address string in dst on success or null
            either on error or if the last get() failed or get() has not been
            called yet; errno is then 0. On success a nul-terminator follows the
            sliced string so its .ptr is a C string. On error errno is set
            appropriately.

        Errors:
            EAFNOSUPPORT: The address family is not supported (AF_INET/IPv4 or
                          AF_INET6/IPv6).

    ***************************************************************************/

    public char[] ip_address ( )
    {
        .errno = 0;

        return this.info_? this.info_.ipAddress(this.ip_address_buf) : null;
    }

    /***************************************************************************

        Returns:
            the current port or 0 if the last get() failed or get() has not been
            called yet.

    ***************************************************************************/

    public ushort port ( )
    {
        return this.info_? this.info_.port : cast(ushort) 0;
    }

    /***************************************************************************

        Returns:
            the official host name or null if the last get() failed or get() has
            not been called yet with Flags.AI_CANONNAME set. On success a
            nul-terminator follows the sliced string so its .ptr is a C string.

    ***************************************************************************/

    public char[] canonname ( )
    {
        return this.info_? this.info_.canonname : null;
    }

    /***************************************************************************

        Returns:
            the official host name as a nul-terminated C string or null if the
            last get() failed or get() has not been called yet with
            Flags.AI_CANONNAME set.

    ***************************************************************************/

    public char* canonname_c ( )
    {
        return this.info_? this.info_.ai_canonname : null;
    }
}<|MERGE_RESOLUTION|>--- conflicted
+++ resolved
@@ -258,11 +258,7 @@
 
      **************************************************************************/
 
-<<<<<<< HEAD
     int opApply ( scope int delegate ( ref typeof (this) info ) dg )
-=======
-    int opApply ( scope int delegate ( ref typeof (*(&this)) info ) dg )
->>>>>>> dbf7e5f9
     {
         int result = 0;
 
