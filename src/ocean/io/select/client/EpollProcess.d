--- conflicted
+++ resolved
@@ -1004,91 +1004,6 @@
             this.finished(this.exited_ok, this.exit_code);
         }
     }
-<<<<<<< HEAD
-=======
-
-
-    /***************************************************************************
-
-        This class exists only for backwards compatibility. It has no effect.
-
-    ***************************************************************************/
-
-
-    deprecated ("This class has no effect. All instances of this class should be removed")
-    public static class ProcessMonitor
-    {
-        /***********************************************************************
-
-            Constructor.
-
-            Params:
-                epoll = Not used
-
-        ***********************************************************************/
-
-        public this ( EpollSelectDispatcher epoll )
-        {
-        }
-
-        /***********************************************************************
-
-            This function exists only for backwards compatibility.
-
-            Params:
-                process = Not used
-
-        ***********************************************************************/
-
-        public void add ( EpollProcess process )
-        {
-        }
-
-    }
-
-
-    /***************************************************************************
-
-        Constructor.
-
-        Note: the constructor does not actually start a process, the start()
-        method does that.
-
-        Params:
-            epoll = epoll selector to use
-            process_monitor = this parameter is ignored
-
-    ***************************************************************************/
-
-    deprecated("Remove the unused ProcessMonitor parameter from this call")
-    public this ( EpollSelectDispatcher epoll,
-                  ProcessMonitor unused )
-    {
-        this(epoll);
-    }
-
-
-    /***************************************************************************
-
-        Starts the process with the specified command and arguments. Registers
-        the handlers for the process' stdout and stderr streams with epoll, so
-        that notifications will be triggered when the process generates output.
-        The command to execute is args_with_command[0].
-
-        Params:
-            args_with_command = command followed by arguments
-            process_monitor = this parameter is ignored
-
-    ***************************************************************************/
-
-    deprecated("Remove the unused ProcessMonitor parameter from this call")
-    public void start ( Const!(mstring)[] args_with_command,
-                        ProcessMonitor process_monitor )
-    {
-        this.start(args_with_command);
-    }
-
->>>>>>> a82bce31
 }
 
 
