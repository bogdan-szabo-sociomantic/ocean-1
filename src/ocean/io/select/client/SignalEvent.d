--- conflicted
+++ resolved
@@ -13,23 +13,21 @@
     Note that when the SignalEvent is unregistered from epoll, the interrupt-
     based signal handlers are automatically reinstated.
 
-<<<<<<< HEAD
-    Copyright:
-        Copyright (c) 2009-2016 Sociomantic Labs GmbH.
-        All rights reserved.
-
-    License:
-        Boost Software License Version 1.0. See LICENSE_BOOST.txt for details.
-        Alternatively, this file may be distributed under the terms of the Tango
-        3-Clause BSD License (see LICENSE_BSD.txt for details).
-=======
     Warning: signalfd behaves poorly in multi-threaded programs, (including
     programs using third party libraries which use threads internally).
     SignalEvents are triggered only if signals are masked in all threads.
     Ensuring that this condition is met is often impossible, particularly if
     threads are created inside third-party libraries. For this reason it is
     generally more reliable to use a signal handler rather than a SignalEvent.
->>>>>>> 829c88a5
+
+    Copyright:
+        Copyright (c) 2009-2016 Sociomantic Labs GmbH.
+        All rights reserved.
+
+    License:
+        Boost Software License Version 1.0. See LICENSE_BOOST.txt for details.
+        Alternatively, this file may be distributed under the terms of the Tango
+        3-Clause BSD License (see LICENSE_BSD.txt for details).
 
 *******************************************************************************/
 
