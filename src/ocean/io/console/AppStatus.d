--- conflicted
+++ resolved
@@ -385,25 +385,19 @@
             terminal_output = terminal to write the static output into. Can be
                 null if it's not yet available (the static output will then be
                 disabled).
-<<<<<<< HEAD
             heading_line_components = components to show on the heading line
-=======
             terminal_columns = width of the terminal to assume. If zero, main
                 terminal will be queried. Passing 0 will take the width from the
                 current terminal (which must be present, otherwise no output will
                 happen).
->>>>>>> 2300aa92
 
     ***************************************************************************/
 
     public this ( cstring app_name, cstring app_version, cstring app_build_date,
         cstring app_build_author, uint size, ulong ms_between_calls = 1000,
             OutputStream stream = Cout.stream, TerminalOutput terminal_output = Stdout,
-<<<<<<< HEAD
-            HeadingLineComponents heading_line_components = HeadingLineComponents.All)
-=======
+            HeadingLineComponents heading_line_components = HeadingLineComponents.All,
             int terminal_columns = 80)
->>>>>>> 2300aa92
     {
         this.app_name.copy(app_name);
         this.app_version.copy(app_version);
