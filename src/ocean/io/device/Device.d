--- conflicted
+++ resolved
@@ -34,11 +34,7 @@
 class Device : Conduit, ISelectable
 {
         import core.stdc.errno;
-<<<<<<< HEAD
-        import ocean.sys.linux.consts.fcntl;
-=======
         import core.sys.posix.sys.types: off_t;
->>>>>>> a82bce31
 
         /// expose superclass definition also
         public alias Conduit.error error;
