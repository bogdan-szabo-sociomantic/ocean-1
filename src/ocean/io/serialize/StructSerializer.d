--- conflicted
+++ resolved
@@ -208,11 +208,7 @@
     size_t transmit ( bool receive, S ) ( S* s, scope void delegate ( void[] data ) transmit_data )
     {
         .serializer_exception.enforce(s !is null,
-<<<<<<< HEAD
                 typeof (this).stringof ~ ".transmit (receive = " ~
-=======
-                typeof (*(&this)).stringof ~ ".transmit (receive = " ~
->>>>>>> dbf7e5f9
                 receive.stringof ~ "): source pointer of type '" ~ S.stringof ~
                 "*' is null");
 
@@ -500,11 +496,7 @@
         else static if (RecurseIntoStruct)
         {
             debug ( StructSerializer )
-<<<<<<< HEAD
                 pragma (msg, typeof (this).stringof  ~ ".transmitArray: "
-=======
-                pragma (msg, typeof (*(&this)).stringof  ~ ".transmitArray: "
->>>>>>> dbf7e5f9
                              ~ "array elements of struct type '" ~ T.stringof ~
                              ~ "' contain subarrays");
 
@@ -546,11 +538,7 @@
         foreach (i, ref field; s.tupleof)
         {
             alias typeof(field) T;
-<<<<<<< HEAD
             enum field_name = identifier!(S.tupleof[i]);
-=======
-            enum field_name = fieldIdentifier!(S, i);
->>>>>>> dbf7e5f9
 
             // imitate D1 style formatting for D2 typedef struct
             static if ( is(T == struct) && !isTypedef!(T) )
@@ -743,20 +731,12 @@
     {
         static if (is (S T == T*))
         {
-<<<<<<< HEAD
             pragma (msg, typeof (this).stringof ~ '.' ~ func ~ " - warning: "
-=======
-            pragma (msg, typeof (*(&this)).stringof ~ '.' ~ func ~ " - warning: "
->>>>>>> dbf7e5f9
                   ~ "passing struct pointer argument of type '" ~ (S*).stringof ~
                   ~ "' (you probably want '" ~ (T*).stringof ~ "')");
         }
 
-<<<<<<< HEAD
         .serializer_exception.enforce(s, typeof (this).stringof ~ '.' ~ func ~ ": "
-=======
-        .serializer_exception.enforce(s, typeof (*(&this)).stringof ~ '.' ~ func ~ ": "
->>>>>>> dbf7e5f9
                ~ "pointer of type '" ~ S.stringof ~ "*' is null");
     }
 
@@ -777,20 +757,12 @@
     template AssertSupportedType ( T, S, size_t i )
     {
         static assert (AllowUnions || !is (T == union),
-<<<<<<< HEAD
                        typeof (this).stringof ~ ": unions are not supported, sorry "
-=======
-                       typeof (*(&this)).stringof ~ ": unions are not supported, sorry "
->>>>>>> dbf7e5f9
                       ~ "(affects " ~ FieldInfo!(T, S, i) ~ ") -- use AllowUnions "
                       ~ "template flag to enable shallow serialization of unions");
 
         static if (isArrayType!(T) == ArrayKind.Associative)
-<<<<<<< HEAD
             pragma (msg, typeof (this).stringof ~
-=======
-            pragma (msg, typeof (*(&this)).stringof ~
->>>>>>> dbf7e5f9
                     ~ " - Warning: content of associative array will be discarded "
                     ~ "(affects " ~ FieldInfo!(T, S, i) ~ ')');
     }
@@ -814,21 +786,13 @@
     {
        static if (is (U V == V[]))
        {
-<<<<<<< HEAD
            static assert (!isReferenceType!(V), typeof (this).stringof
-=======
-           static assert (!isReferenceType!(V), typeof (*(&this)).stringof
->>>>>>> dbf7e5f9
                           ~ ": arrays of reference types are not supported, "
                           ~ "sorry (affects " ~ FieldInfo!(T, S, i) ~ ')');
        }
        else
        {
-<<<<<<< HEAD
            static assert (!isReferenceType!(U), typeof (this).stringof
-=======
-           static assert (!isReferenceType!(U), typeof (*(&this)).stringof
->>>>>>> dbf7e5f9
                           ~ ": arrays of reference types are not supported, "
                           ~ "sorry (affects " ~ FieldInfo!(T, S, i) ~ ')');
        }
