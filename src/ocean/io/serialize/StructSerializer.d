--- conflicted
+++ resolved
@@ -88,230 +88,6 @@
 
     /**************************************************************************
 
-<<<<<<< HEAD
-=======
-        Calculates the serialized byte length of s, including array fields.
-
-        Params:
-            s = struct instance (pointer)
-
-        Returns:
-            serialized byte length of s
-
-     **************************************************************************/
-
-    deprecated("For binary serialization, use ocean.util.serialize")
-    size_t length ( S ) ( S* s )
-    in
-    {
-        assertStructPtr!("length")(s);
-    }
-    body
-    {
-        return S.sizeof + subArrayLength(s);
-    }
-
-    /**************************************************************************
-
-        Dumps/serializes the content of s and its array members.
-        THe method will resize the output array to fit the size of the content.
-
-        Params:
-            s    = struct instance (pointer)
-            data = output buffer to write serialized data to
-
-        Returns:
-            amount of data written to the buffer
-
-     **************************************************************************/
-
-    deprecated("For binary serialization, use ocean.util.serialize")
-    size_t dump ( S, D ) ( S* s, ref D[] data )
-    {
-        mixin AssertSingleByteType!(D, typeof (*this).stringof ~ ".dump");
-
-        enableStomping(data);
-
-        size_t written = 0;
-
-        scope (exit) data.length = written;
-
-        return dump(s, (void[] chunk)
-        {
-            if (chunk.length + written > data.length)
-            {
-                data.length = chunk.length + written;
-            }
-
-            data[written .. written + chunk.length] = cast(D[]) chunk[];
-
-            written += chunk.length;
-         });
-    }
-
-
-    /**************************************************************************
-
-        Dumps/serializes the content of s and its array members.
-        THe method won't resize the output array to fit the content, it will
-        rather try to use it as it is.
-
-        Params:
-            s    = struct instance (pointer)
-            data = output buffer to write serialized data to, size must fit
-                   the struct (use length() to get the required size)
-
-        Returns:
-            amount of data written to the buffer
-
-     **************************************************************************/
-
-    deprecated("For binary serialization, use ocean.util.serialize")
-    size_t dumpStatic ( S, D ) ( S* s, D[] data )
-    {
-        mixin AssertSingleByteType!(D, typeof (*this).stringof ~ ".dump");
-
-        size_t written = 0;
-
-        return dump(s, (void[] chunk)
-        {
-            assert ( data.length >= written + chunk.length, "output buffer too small!" );
-
-            data[written .. written + chunk.length] = cast(D[]) chunk[];
-
-            written += chunk.length;
-         });
-    }
-
-
-    /**************************************************************************
-
-        Loads/deserializes the content of s and its array members.
-
-        Params:
-            s     = struct instance (pointer)
-            data  = input buffer to read serialized data from
-
-        Throws:
-            Exception if data is too short
-
-        Returns:
-            number of bytes consumed from data
-
-     **************************************************************************/
-
-    deprecated("For binary serialization, use ocean.util.serialize")
-    size_t load ( S, D ) ( S* s, D[] data )
-    {
-        mixin AssertSingleByteType!(D, typeof (*this).stringof ~ ".load");
-
-        size_t start = 0;
-
-        return load(s, ( void[] chunk )
-        {
-            size_t end = start + chunk.length;
-
-            assertLongEnough(end, data.length);
-
-            chunk[] = (cast (void[]) data)[start .. end];
-
-            start = end;
-        });
-    }
-
-    /**************************************************************************
-
-        Sets s to reference data and the array members of s to slice the
-        corresponding data sections. As a result, no data are moved and s can
-        be used as if it would be a pointer to a struct.
-
-        Params:
-            s     = struct instance pointer output
-            data  = input buffer of serialized struct data to reference to
-
-        Returns:
-            number of bytes used from data
-
-        Throws:
-            Exception if data is too short
-
-     **************************************************************************/
-
-    deprecated("For binary serialization, use ocean.util.serialize")
-    size_t loadSlice ( D, S ) ( out S* s, D[] data )
-    {
-        mixin AssertSingleByteType!(D, typeof (*this).stringof ~ ".loadSlice");
-
-        const size_t pos = S.sizeof;
-
-        assertLongEnough(pos, data.length);
-
-        s = cast (S*) data.ptr;
-
-        return sliceArrays(s, (cast (void[]) data)[pos .. $]) + pos;
-    }
-
-    /**************************************************************************
-
-        Use loadSlice() instead.
-
-     **************************************************************************/
-
-    deprecated size_t load ( S, D ) ( S* s, D[] data, bool slice )
-    {
-        assert (false);
-        return 0;
-    }
-
-
-    /**************************************************************************
-
-        Sets s to reference data and the array members of s to slice the
-        corresponding data sections. As a result, no data are moved and s can
-        be used as if it would be a pointer to a struct.
-
-        Params:
-            data  = input buffer of serialized struct data to reference to
-            n = number of bytes used from data
-
-        Returns:
-            struct instance pointer output
-
-        Throws:
-            Exception if data is too short
-
-     **************************************************************************/
-
-    deprecated("For binary serialization, use ocean.util.serialize")
-    S loadSlice ( S, D ) ( D[] data, out size_t n )
-    in
-    {
-        static if (is (S T == T*))
-        {
-            static assert (is (T == struct), typeof (*this).stringof ~
-                           ".loadSlice: need pointer to a struct, not '" ~ T.stringof ~ '\'');
-        }
-        else if (is (S == struct))
-        {
-            static assert (false, typeof (*this).stringof ~ ".loadSlice: need a"
-                           " pointer to struct (hint: use '" ~ S.stringof ~ "*'"
-                           " instead of '" ~ S.stringof ~ "')");
-        }
-        else static assert (false, typeof (*this).stringof ~ ".loadSlice: need "
-                            "a pointer to struct, not '" ~ S.stringof ~ '\'');
-    }
-    body
-    {
-        S s;
-
-        n = loadSlice(s, data);
-
-        return s;
-    }
-
-    /**************************************************************************
-
->>>>>>> c6048c50
         Dumps/serializes the content of s and its array members, writing
         serialized data to output.
 
@@ -547,89 +323,6 @@
         deserializer.close();
     }
 
-<<<<<<< HEAD
-=======
-
-    /**************************************************************************
-
-        Calculates the sum of the serialized byte length of all array fields of
-        s.
-
-        Params:
-            s       = struct instance (pointer)
-
-        Returns:
-            byte length of all array fields of s
-
-     **************************************************************************/
-
-    deprecated("For binary serialization, use ocean.util.serialize")
-    public size_t subArrayLength ( S ) ( S* s )
-    {
-        size_t result = 0;
-
-        foreach (i, T; typeof (S.tupleof))
-        {
-            T* field = GetField!(i, T, S)(s);
-
-            static if (is (T == struct))
-            {
-                result += subArrayLength(field);                                // recursive call
-            }
-            else static if (is (T U == U[]))
-            {
-                mixin AssertSupportedArray!(T, U, S, i);
-
-                result += arrayLength(*field);
-            }
-            else mixin AssertSupportedType!(T, S, i);
-        }
-
-        return result;
-    }
-
-
-    /**************************************************************************
-
-        Calculates the sum of the serialized byte length array which may be
-        multidimensional.
-
-        Params:
-            array = input array
-
-        Returns:
-            byte length of array
-
-     **************************************************************************/
-
-    deprecated("For binary serialization, use ocean.util.serialize")
-    public size_t arrayLength ( T ) ( T[] array )
-    {
-        size_t len = size_t.sizeof;
-
-        static if (is (T U == U[]))
-        {
-            foreach (i, element; array)
-            {
-                static if (is (U == struct))
-                {
-                    len += subArrayLength(array.ptr + i);                       // recursive call
-                }
-                else
-                {
-                    len += arrayLength(element);                                // recursive call
-                }
-            }
-        }
-        else
-        {
-            len += array.length * T.sizeof;
-        }
-
-        return len;
-    }
-
->>>>>>> c6048c50
     /**************************************************************************
 
         Resets all references in s to null.
@@ -822,122 +515,6 @@
         return bytes;
     }
 
-<<<<<<< HEAD
-=======
-    /***************************************************************************
-
-        Sets all dynamic array members of s to slice the corresponding sections
-        of data. data must be a concatenated sequence of chunks generated by
-        transmitArray() for each dynamic array member of S.
-
-        Params:
-            s    = pointer to struct instance to set arrays to slice data
-            data = array data to slice
-
-        Returns:
-            number of data bytes sliced
-
-        Throws:
-            Exception if data is too short
-
-     **************************************************************************/
-
-    deprecated("For binary serialization, use ocean.util.serialize")
-    size_t sliceArrays ( S ) ( S* s, void[] data )
-    {
-        size_t pos = 0;
-
-        foreach (i, T; typeof (S.tupleof))
-        {
-            T* field = GetField!(i, T, S)(s);
-
-            static if (is (T == struct))
-            {
-                pos += sliceArrays(field, data[pos .. $]);
-            }
-            else static if (is (T U == U[]))
-            {
-                debug ( StructSerializer ) pragma (msg, "sliceArrays " ~ S.stringof ~ ": " ~ FieldInfo!(T, S, i));
-
-                mixin AssertSupportedArray!(T, U, S, i);
-
-                pos += sliceArray(*field, data[pos .. $]);
-            }
-            else mixin AssertSupportedType!(T, S, i);
-        }
-
-        return pos;
-    }
-
-    /***************************************************************************
-
-        Creates an array slice to data. Data must start with a size_t value
-        reflecting the byte length, followed by the array content data.
-
-        Params:
-            array = destination to write array to
-            data = array data to slice
-
-        Returns:
-            number of data bytes sliced
-
-        Throws:
-            Exception if data is too short
-
-     **************************************************************************/
-
-    deprecated("For binary serialization, use ocean.util.serialize")
-    size_t sliceArray ( T ) ( out T[] array, void[] data )
-    {
-        size_t end = size_t.sizeof;
-
-        assertLongEnough(end, data.length);
-
-        size_t len = *cast (size_t*) data.ptr;
-
-        static if (is (T U == U[]))
-        {
-            debug ( StructSerializer ) pragma (msg, "sliceArray > " ~ U.stringof);
-
-            foreach (ref element; resizeArray(array, len))
-            {
-                end += sliceArray(element, data[end .. $]);
-            }
-        }
-        else
-        {
-            debug ( StructSerializer ) pragma (msg, "sliceArray: " ~ T.stringof);
-
-            end += len * T.sizeof;
-
-            assertLongEnough(end, data.length);
-
-            array = (cast (T*) (data.ptr + size_t.sizeof))[0 .. len];
-        }
-
-        return end;
-    }
-
-    deprecated("For binary serialization, use ocean.util.serialize")
-    T[] resizeArray ( T ) ( ref T[] array, size_t len )
-    {
-        static if (is (T U == U[]))
-        {
-            if (array.length > len)
-            {
-                foreach (ref element; array[len .. $])
-                {
-                    element.length = 0;
-                }
-            }
-        }
-
-        array.length = len;
-
-        return array;
-    }
-
->>>>>>> c6048c50
     /**************************************************************************
 
         Dumps/serializes the content of s and its array members, using the given
