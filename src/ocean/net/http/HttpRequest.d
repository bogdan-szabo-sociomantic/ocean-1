/******************************************************************************

    HTTP request message parser

    copyright:      Copyright (c) 2011 sociomantic labs. All rights reserved

    version:        May 2011: Initial release

    author:         David Eckardt

    Before parsing an HTTP request message, the names of all header fields whose
    values will be required must be added, except the General-Header and
    Request-Header fields specified in RFC 2616 section 4.5 and 5.3,
    respectively.
    After parse() has finished parsing the message hader, the values of these
    message header fields of interest can be obtained by the ParamSet
    (HttpRequest super class) methods. A null value indicates that the request
    message does not contain a header line whose name matches the corresponding
    key.
    Specification of General-Header fields:

        @see http://www.w3.org/Protocols/rfc2616/rfc2616-sec4.html#sec4.5

    Specification of Request-Header fields:

        @see http://www.w3.org/Protocols/rfc2616/rfc2616-sec5.html#sec5.3

    Specification of Entity-Header fields:

        @see http://www.w3.org/Protocols/rfc2616/rfc2616-sec7.html#sec7.1

    For the definition of the categories the standard request message header
    fields are of

        @see http://www.w3.org/Protocols/rfc2616/rfc2616-sec5.html#sec5

 ******************************************************************************/

module ocean.net.http.HttpRequest;

/******************************************************************************

    Imports

 ******************************************************************************/

import tango.transition;

import ocean.net.http.message.HttpHeader;

import ocean.net.http.message.HttpHeaderParser,
       ocean.net.http.consts.HttpMethod,
       ocean.net.http.consts.StatusCodes: StatusCode;

import ocean.net.http.consts.HttpVersion: HttpVersionIds;

import ocean.net.http.HttpException: HttpException, HeaderParameterException;

import tango.core.Enforce;
import tango.net.Uri: Uri;

import tango.net.http.HttpConst: HttpResponseCode;
import ocean.net.http.time.HttpTimeParser;

/******************************************************************************/

class HttpRequest : HttpHeader
{
    /**************************************************************************

        Maximum accepted request URI length

     **************************************************************************/

    public uint max_uri_length = 16 * 1024;

    /**************************************************************************

        Requested HTTP method

     **************************************************************************/

    public HttpMethod method;

    /**************************************************************************

        URI parser

     **************************************************************************/

    public Uri uri ( )
    {
        return this._uri;
    }

    private Uri _uri;

    /**************************************************************************

        Message header parser instance to get header parse results and set
        limitations.

     **************************************************************************/

    public IHttpHeaderParser header;

    /**************************************************************************

        Request message body

     **************************************************************************/

    private mstring msg_body_;

    /**************************************************************************

        Request message body position counter

     **************************************************************************/

    private size_t msg_body_pos;

    /**************************************************************************

        Message header parser

     **************************************************************************/

    private HttpHeaderParser parser;

    /**************************************************************************

        Tells whether the end of the message header has been reached and we are
        receiving the message body, if any

     **************************************************************************/

    private bool header_complete;

    /**************************************************************************

        Reusable exception instances

     **************************************************************************/

    package HttpException               http_exception;
    private HeaderParameterException    header_param_exception;

    /**************************************************************************

        Constructor

        If the server supports HTTP methods that expect a request message body
        (such as POST or PUT), set add_entity_headers to true to add the
        standard Entity header fields. (The standard General-Header and
        Request-Header fields are added automatically.)

        Note that a non-zero value for msg_body_prealloc_length is senseful only
        when requests with message body (POST, PUT etc.) are supported by this
        server.

        Params:
            add_entity_headers       = set to true to add the standard Entity
                                       header fields as well
            msg_body_prealloc_length = expected message body length for
                                       preallocation;

     **************************************************************************/

    public this ( bool add_entity_headers = false, size_t msg_body_prealloc_length = 0 )
    {
        super(HeaderFieldNames.Request.NameList,
              add_entity_headers? HeaderFieldNames.Entity.NameList : null);

        this.header = this.parser = new HttpHeaderParser;

        this._uri = new Uri;

        this.msg_body_ = new char[msg_body_prealloc_length];

        this.http_exception         = new HttpException;
        this.header_param_exception = new HeaderParameterException;

        this.reset();
    }

    /**************************************************************************

        ditto

     **************************************************************************/

    public this ( size_t msg_body_prealloc_length )
    {
        this(false, msg_body_prealloc_length);
    }


    version (D_Version2) {}
    else
    {
        /***********************************************************************

            Disposer

        ***********************************************************************/

        protected override void dispose ( )
        {
            super.dispose();

            delete this.parser;
            delete this._uri;
            delete this.msg_body_;
        }
    }

    /**************************************************************************

        Returns:
            slice to the method name in the message header start line if the
            start line has already been parsed or null otherwise

     **************************************************************************/

    public cstring method_name ( )
    {
        return this.parser.start_line_tokens[0];
    }

    /**************************************************************************

        Returns:
            URI instance which is set to the requested URI if the start line has
            already been parsed

     **************************************************************************/

    public cstring uri_string ( )
    {
        return this.parser.start_line_tokens[1];
    }

    /**************************************************************************

        Obtains the request message body (which may be empty). It may be
        incomplete if parse() did not yet reach the end of the request message
        or null if parse() did not yet reach the end of the request message
        header.

        Returns:
            request message body parsed so far or null if parse() did not yet
            reach the end of the request message header

     **************************************************************************/

    public cstring msg_body ( )
    {
        return this.msg_body_;
    }

    /**************************************************************************

        Obtains the integer value of the request header field corresponding to
        header_field_name. The header field value is expected to represent an
        unsigned integer number in decimal representation.

        Params:
            header_field_name = request header field name (case-insensitive;
                                must be one of the message header field values
                                of interest passed on instantiation)

        Returns:
            integer value of the request header field

        Throws:
            HeaderParameterException if
                - the field is missing in the header or
                - the field does not contain an unsigned integer value in
                  decimal representation.

     **************************************************************************/

    public uint getUint ( T = uint ) ( cstring header_field_name )
    {
        uint n;

        bool is_set,
             ok = super.getUnsigned(header_field_name, n, is_set);

        enforce(this.header_param_exception.set("Missing header parameter : ")
                .append(header_field_name),
                is_set);
        enforce(this.header_param_exception.set("Expected decimal unsigned integer for header : ")
                .append(header_field_name),
                ok);

        return n;
    }

    /**************************************************************************

        Overriding wrapper.

     **************************************************************************/

<<<<<<< HEAD
=======
    deprecated("Use getUnsigned instead")
>>>>>>> fc3aa18f
    bool getUint ( T = uint ) ( cstring key, ref T n, out bool is_set )
    {
        return super.getUnsigned!(T)(key, n, is_set);
    }

    /**************************************************************************

        Overriding wrapper.

     **************************************************************************/

<<<<<<< HEAD
=======
    deprecated("Use getUnsigned instead")
>>>>>>> fc3aa18f
    bool getUint ( T = uint ) ( cstring key, ref T n )
    {
        return super.getUnsigned!(T)(key, n);
    }

    /**************************************************************************

        Parses content which is expected to be either the start of a HTTP
        message or a HTTP message fragment that continues the content passed on
        the last call to this method.
        If this method is called again after having finished, it will reset the
        status first and start parsing a new request message.

        Params:
            content         = content to parse
            msg_body_length = callback returning the message body length; will
                              be called at most once after the message header
                              has been parsed.

        Returns:
            number of elements consumed from content.

        Throws:
            HttpParseException
                - on parse error: if
                    * the number of start line tokens is different from 3 or
                    * a regular header_line does not contain a ':';
                - on limit excess: if
                    * the header size in bytes exceeds the requested limit or
                    * the number of header lines in exceeds the requested limit.

            HttpException if
                - the HTTP method is unknown or
                - the HTTP version identifier is unknown or
                - the URI is missing or
                - the URI length exceeds the requested max_uri_length.

            Note that msg_body_length() may throw a HttpException, especially if
                - the announced message body length exceeds an allowed limit or
                - the announced message body length cannot be determined because
                  header parameters are missing.

     **************************************************************************/

    public size_t parse ( cstring content, lazy size_t msg_body_length )
    {
        size_t consumed;

        if (this.finished)
        {
            this.reset();
        }

        if (this.header_complete)
        {
            consumed = this.appendMsgBody(content);
        }
        else
        {
            cstring msg_body_start = this.parser.parse(content);

            consumed = content.length - msg_body_start.length;

            if (msg_body_start !is null)
            {
                this.header_complete = true;

                this.setRequestLine();

                foreach (element; this.parser.header_elements)
                {
                    this.set(element.key, element.val);
                }

                this.msg_body_.length = msg_body_length();
                enableStomping(this.msg_body_);

                consumed += this.appendMsgBody(msg_body_start);
            }
        }

        assert (consumed == content.length || this.finished);

        return consumed;
    }

    /**************************************************************************

        Returns:
            true if parse() has finished parsing the message or false otherwise

     **************************************************************************/

    public bool finished ( )
    {
        return this.header_complete && this.msg_body_pos >= this.msg_body_.length;
    }

    /**************************************************************************

        Appends chunk to the message body as long as the message body length
        does not exceed the length reported to parse() by the msg_body_length
        parameter.

        Params:
            chunk = chunk to append to the message body

        Returns:
            number of elements appended

     **************************************************************************/

    private size_t appendMsgBody ( cstring chunk )
    {
        size_t len = min(chunk.length, this.msg_body_.length - this.msg_body_pos),
               end = this.msg_body_pos + len;

        this.msg_body_[this.msg_body_pos .. end] = chunk[0 .. len];

        this.msg_body_pos = end;

        return len;
    }

    /**************************************************************************

        Obtains the request line parameters.

        Throws:
            HttpException if
                - the HTTP method is unknown or
                - the HTTP version identifier is unknown or
                - the URI is missing or
                - the URI length exceeds the requested max_uri_length.

     **************************************************************************/

    private void setRequestLine ( )
    {
        this.method = HttpMethodNames[this.method_name];

        enforce(this.http_exception.set(StatusCode.BadRequest)
                .append(" : invalid HTTP method"),
                this.method);

        this.http_version_ = HttpVersionIds[this.parser.start_line_tokens[2]];

        if (!this.http_version_)
        {
            this.http_version_ = this.http_version_.v1_0;

            if (HttpVersionIds.validSyntax(this.parser.start_line_tokens[2]))
            {
                throw this.http_exception.set(StatusCode.VersionNotSupported);
            }
            else
            {
                throw this.http_exception.set(StatusCode.BadRequest)
                    .append(" : invalid HTTP version");
            }
        }

        enforce(this.http_exception.set(StatusCode.BadRequest)
                .append(" : no uri in request"),
                this.parser.start_line_tokens[1].length);
        enforce(this.http_exception.set(StatusCode.RequestURITooLarge),
                this.parser.start_line_tokens[1].length <= this.max_uri_length);

        this._uri.parse(this.parser.start_line_tokens[1]);
    }

    /**************************************************************************

        Resets the state

     **************************************************************************/

    public override void reset ( )
    {
        this.method          = this.method.init;
        this.http_version_   = this.http_version_.init;
        this.msg_body_pos    = 0;
        this.header_complete = false;
        this._uri.reset();
        this.parser.reset();

        super.reset();
    }

    /**************************************************************************

        Returns the minimum of a and b.

        Returns:
            minimum of a and b

     **************************************************************************/

    static size_t min ( size_t a, size_t b )
    {
        return ((a < b)? a : b);
    }
}

//version = OceanPerformanceTest;

version (OceanPerformanceTest)
{
    import tango.io.Stdout;
    import tango.core.internal.gcInterface: gc_disable, gc_enable;
}

version ( UnitTest )
{
    import tango.core.Test;
    import tango.stdc.time: time;
    import tango.stdc.posix.stdlib: srand48, drand48;
}

unittest
{
    const istring lorem_ipsum =
        "Lorem ipsum dolor sit amet, consectetur adipisici elit, sed eiusmod "
        "tempor incidunt ut labore et dolore magna aliqua. Ut enim ad minim "
        "veniam, quis nostrud exercitation ullamco laboris nisi ut aliquid ex "
        "ea commodi consequat. Quis aute iure reprehenderit in voluptate velit "
        "esse cillum dolore eu fugiat nulla pariatur. Excepteur sint obcaecat "
        "cupiditat non proident, sunt in culpa qui officia deserunt mollit "
        "anim id est laborum. Duis autem vel eum iriure dolor in hendrerit in "
        "vulputate velit esse molestie consequat, vel illum dolore eu feugiat "
        "nulla facilisis at vero eros et accumsan et iusto odio dignissim qui "
        "blandit praesent luptatum zzril delenit augue duis dolore te feugait "
        "nulla facilisi. Lorem ipsum dolor sit amet, consectetuer adipiscing "
        "elit, sed diam nonummy nibh euismod tincidunt ut laoreet dolore magna "
        "aliquam erat volutpat. Ut wisi enim ad minim veniam, quis nostrud "
        "exerci tation ullamcorper suscipit lobortis nisl ut aliquip ex ea "
        "commodo consequat. Duis autem vel eum iriure dolor in hendrerit in "
        "vulputate velit esse molestie consequat, vel illum dolore eu feugiat "
        "nulla facilisis at vero eros et accumsan et iusto odio dignissim qui "
        "blandit praesent luptatum zzril delenit augue duis dolore te feugait "
        "nulla facilisi. Nam liber tempor cum soluta nobis eleifend option "
        "congue nihil imperdiet doming id quod mazim placerat facer possim "
        "assum. Lorem ipsum dolor sit amet, consectetuer adipiscing elit, sed "
        "diam nonummy nibh euismod tincidunt ut laoreet dolore magna aliquam "
        "erat volutpat. Ut wisi enim ad minim veniam, quis nostrud exerci "
        "tation ullamcorper suscipit lobortis nisl ut aliquip ex ea commodo "
        "consequat. Duis autem vel eum iriure dolor in hendrerit in vulputate "
        "velit esse molestie consequat, vel illum dolore eu feugiat nulla "
        "facilisis. At vero eos et accusam et justo duo dolores et ea rebum. "
        "Stet clita kasd gubergren, no sea takimata sanctus est Lorem ipsum "
        "dolor sit amet. Lorem ipsum dolor sit amet, consetetur sadipscing "
        "elitr, sed diam nonumy eirmod tempor invidunt ut labore et dolore "
        "magna aliquyam erat, sed diam voluptua. At vero eos et accusam et "
        "justo duo dolores et ea rebum. Stet clita kasd gubergren, no sea "
        "takimata sanctus est Lorem ipsum dolor sit amet. Lorem ipsum dolor "
        "sit amet, consetetur sadipscing elitr, At accusam aliquyam diam diam "
        "dolore dolores duo eirmod eos erat, et nonumy sed tempor et et "
        "invidunt justo labore Stet clita ea et gubergren, kasd magna no "
        "rebum. sanctus sea sed takimata ut vero voluptua. est Lorem ipsum "
        "dolor sit amet. Lorem ipsum dolor sit amet, consetetur sadipscing "
        "elitr, sed diam nonumy eirmod tempor invidunt ut labore et dolore "
        "magna aliquyam erat. Consetetur sadipscing elitr, sed diam nonumy "
        "eirmod tempor invidunt ut labore et dolore magna aliquyam erat, sed "
        "diam voluptua. At vero eos et accusam et justo duo dolores et ea "
        "rebum. Stet clita kasd gubergren, no sea takimata sanctus est Lorem "
        "ipsum dolor sit amet. Lorem ipsum dolor sit amet, consetetur "
        "sadipscing elitr, sed diam nonumy eirmod tempor invidunt ut labore et "
        "dolore magna aliquyam erat, sed diam voluptua. At vero eos et accusam "
        "et justo duo dolores et ea rebum. Stet clita kasd gubergren, no sea "
        "takimata sanctus est Lorem ipsum dolor sit amet. Lorem ipsum dolor "
        "sit amet, consetetur sadipscing elitr, sed diam nonumy eirmod tempor "
        "invidunt ut labore et dolore magna aliquyam erat, sed diam voluptua. "
        "At vero eos et accusam et justo duo dolores et ea rebum. Stet clita "
        "kasd gubergren, no sea takimata sanctus est Lorem ipsum dolor sit "
        "amet.";

    const istring content =
        "GET /dir?query=Hello%20World!&abc=def&ghi HTTP/1.1\r\n"
        "Host: www.example.org:12345\r\n"
        "User-Agent: Mozilla/5.0 (X11; U; Linux i686; de; rv:1.9.2.17) Gecko/20110422 Ubuntu/9.10 (karmic) Firefox/3.6.17\r\n"
        "Accept: text/html,application/xhtml+xml,application/xml;q=0.9,*/*;q=0.8\r\n"
        "Accept-Language: de-de,de;q=0.8,en-us;q=0.5,en;q=0.3\r\n"
        "Accept-Encoding: gzip,deflate\r\n"
        "Accept-Charset: UTF-8,*\r\n"
        "Keep-Alive: 115\r\n"
        "Connection: keep-alive\r\n"
        "Cache-Control: max-age=0\r\n"
        "\r\n" ~
        lorem_ipsum;

    const parts = 3;

    /*
     * content will be split into parts parts where the length of each part is
     * content.length / parts + d with d a random number in the range
     * [-(content.length / parts) / 3, +(content.length / parts) / 3].
     */

    static size_t random_chunk_length ( )
    {
        const c = content.length * (2.0f / (parts * 3));

        static assert (c >= 3, "too many parts");

        return cast (size_t) (c + cast (float) drand48() * c);
    }

    scope request = new HttpRequest;

    request.addCustomHeaders("Keep-Alive");

    srand48(time(null));

    version (OceanPerformanceTest)
    {
        const n = 1000_000;
    }
    else
    {
        const n = 10;
    }

    version (OceanPerformanceTest)
    {
        gc_disable();

        scope (exit) gc_enable();
    }

    for (uint i = 0; i < n; i++)
    {
        {
            size_t len = request.min(random_chunk_length(), content.length),
                   ret = request.parse(content[0 .. len], lorem_ipsum.length);

            for (size_t pos = len; !request.finished; pos += len)
            {
                len = request.min(random_chunk_length() + pos, content.length - pos);
                ret = request.parse(content[pos .. pos + len], lorem_ipsum.length);
            }
        }

        test!("==")(request.method_name           ,"GET");
        test!("==")(request.method                ,request.method.Get);
        test!("==")(request.uri_string            ,"/dir?query=Hello%20World!&abc=def&ghi");
        test!("==")(request.http_version          ,request.http_version.v1_1);
        test!("==")(request["user-agent"]         ,"Mozilla/5.0 (X11; U; Linux i686; de; rv:1.9.2.17) Gecko/20110422 Ubuntu/9.10 (karmic) Firefox/3.6.17");
        test!("==")(request["Accept"]             ,"text/html,application/xhtml+xml,application/xml;q=0.9,*/*;q=0.8");
        test!("==")(request["Accept-Language"]    ,"de-de,de;q=0.8,en-us;q=0.5,en;q=0.3");
        test!("==")(request["Accept-Encoding"]    ,"gzip,deflate");
        test!("==")(request["Accept-Charset"]     ,"UTF-8,*");
        test!("==")(request.getUint("keep-alive"), 115);

        test!("==")(request["connection"]         ,"keep-alive");

        test(request.msg_body == lorem_ipsum, ">" ~ request.msg_body ~ "<");

        version (OceanPerformanceTest)
        {
            uint j = i + 1;

            if (!(j % 10_000))
            {
                Stderr(HttpRequest.stringof)(' ')(j)("\n").flush();
            }
        }
    }
}<|MERGE_RESOLUTION|>--- conflicted
+++ resolved
@@ -304,10 +304,7 @@
 
      **************************************************************************/
 
-<<<<<<< HEAD
-=======
     deprecated("Use getUnsigned instead")
->>>>>>> fc3aa18f
     bool getUint ( T = uint ) ( cstring key, ref T n, out bool is_set )
     {
         return super.getUnsigned!(T)(key, n, is_set);
@@ -319,10 +316,7 @@
 
      **************************************************************************/
 
-<<<<<<< HEAD
-=======
     deprecated("Use getUnsigned instead")
->>>>>>> fc3aa18f
     bool getUint ( T = uint ) ( cstring key, ref T n )
     {
         return super.getUnsigned!(T)(key, n);
